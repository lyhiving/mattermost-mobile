--- conflicted
+++ resolved
@@ -113,13 +113,8 @@
         applicationId "com.mattermost.rnbeta"
         minSdkVersion 21
         targetSdkVersion 23
-<<<<<<< HEAD
-        versionCode 118
+        versionCode 119
         versionName "1.10.0"
-=======
-        versionCode 119
-        versionName "1.9.3"
->>>>>>> 952aeaf7
         ndk {
             abiFilters "armeabi-v7a", "x86"
         }
