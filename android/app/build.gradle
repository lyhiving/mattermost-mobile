apply plugin: "com.android.application"

import com.android.build.OutputFile

/**
 * The react.gradle file registers a task for each build variant (e.g. bundleDebugJsAndAssets
 * and bundleReleaseJsAndAssets).
 * These basically call `react-native bundle` with the correct arguments during the Android build
 * cycle. By default, bundleDebugJsAndAssets is skipped, as in debug/dev mode we prefer to load the
 * bundle directly from the development server. Below you can see all the possible configurations
 * and their defaults. If you decide to add a configuration block, make sure to add it before the
 * `apply from: "../../node_modules/react-native/react.gradle"` line.
 *
 * project.ext.react = [
 *   // the name of the generated asset file containing your JS bundle
 *   bundleAssetName: "index.android.bundle",
 *
 *   // the entry file for bundle generation
 *   entryFile: "index.android.js",
 *
 *   // whether to bundle JS and assets in debug mode
 *   bundleInDebug: false,
 *
 *   // whether to bundle JS and assets in release mode
 *   bundleInRelease: true,
 *
 *   // whether to bundle JS and assets in another build variant (if configured).
 *   // See http://tools.android.com/tech-docs/new-build-system/user-guide#TOC-Build-Variants
 *   // The configuration property can be in the following formats
 *   //         'bundleIn${productFlavor}${buildType}'
 *   //         'bundleIn${buildType}'
 *   // bundleInFreeDebug: true,
 *   // bundleInPaidRelease: true,
 *   // bundleInBeta: true,
 *
 *   // whether to disable dev mode in custom build variants (by default only disabled in release)
 *   // for example: to disable dev mode in the staging build type (if configured)
 *   devDisabledInStaging: true,
 *   // The configuration property can be in the following formats
 *   //         'devDisabledIn${productFlavor}${buildType}'
 *   //         'devDisabledIn${buildType}'
 *
 *   // the root of your project, i.e. where "package.json" lives
 *   root: "../../",
 *
 *   // where to put the JS bundle asset in debug mode
 *   jsBundleDirDebug: "$buildDir/intermediates/assets/debug",
 *
 *   // where to put the JS bundle asset in release mode
 *   jsBundleDirRelease: "$buildDir/intermediates/assets/release",
 *
 *   // where to put drawable resources / React Native assets, e.g. the ones you use via
 *   // require('./image.png')), in debug mode
 *   resourcesDirDebug: "$buildDir/intermediates/res/merged/debug",
 *
 *   // where to put drawable resources / React Native assets, e.g. the ones you use via
 *   // require('./image.png')), in release mode
 *   resourcesDirRelease: "$buildDir/intermediates/res/merged/release",
 *
 *   // by default the gradle tasks are skipped if none of the JS files or assets change; this means
 *   // that we don't look at files in android/ or ios/ to determine whether the tasks are up to
 *   // date; if you have any other folders that you want to ignore for performance reasons (gradle
 *   // indexes the entire tree), add them here. Alternatively, if you have JS files in android/
 *   // for example, you might want to remove it from here.
 *   inputExcludes: ["android/**", "ios/**"],
 *
 *   // override which node gets called and with what additional arguments
 *   nodeExecutableAndArgs: ["node"],
 *
 *   // supply additional arguments to the packager
 *   extraPackagerArgs: []
 * ]
 */

project.ext.react = [
    entryFile: "index.js",
    bundleConfig: "metro.config.js",
    enableHermes: false,
]

apply from: "../../node_modules/react-native/react.gradle"
apply from: "../../node_modules/react-native-vector-icons/fonts.gradle"

if (System.getenv("SENTRY_ENABLED") == "true") {
    project.ext.sentryCli = [
        logLevel: "error",
        flavorAware: false
    ]

    apply from: "../../node_modules/@sentry/react-native/sentry.gradle"
}

/**
 * Set this to true to create two separate APKs instead of one:
 *   - An APK that only works on ARM devices
 *   - An APK that only works on x86 devices
 * The advantage is the size of the APK is reduced by about 4MB.
 * Upload all the APKs to the Play Store and people will download
 * the correct one based on the CPU architecture of their device.
 */
def enableSeparateBuildPerCPUArchitecture = false

/**
 * Run Proguard to shrink the Java bytecode in release builds.
 */
def enableProguardInReleaseBuilds = false

/**
 * The preferred build flavor of JavaScriptCore.
 *
 * For example, to use the international variant, you can use:
 * `def jscFlavor = 'org.webkit:android-jsc-intl:+'`
 *
 * The international variant includes ICU i18n library and necessary data
 * allowing to use e.g. `Date.toLocaleString` and `String.localeCompare` that
 * give correct results when using with locales other than en-US.  Note that
 * this variant is about 6MiB larger per architecture than default.
 */
def jscFlavor = 'org.webkit:android-jsc-intl:r241213'

/**
 * Whether to enable the Hermes VM.
 *
 * This should be set on project.ext.react and mirrored here.  If it is not set
 * on project.ext.react, JavaScript will not be compiled to Hermes Bytecode
 * and the benefits of using Hermes will therefore be sharply reduced.
 */
def enableHermes = project.ext.react.get("enableHermes", false);

android {
    compileSdkVersion rootProject.ext.compileSdkVersion

    compileOptions {
        sourceCompatibility JavaVersion.VERSION_1_8
        targetCompatibility JavaVersion.VERSION_1_8
    }

    defaultConfig {
        applicationId "com.mattermost.rnbeta"
        minSdkVersion rootProject.ext.minSdkVersion
        targetSdkVersion rootProject.ext.targetSdkVersion
        missingDimensionStrategy "RNN.reactNativeVersion", "reactNative60"
        versionCode 242
        versionName "1.25.0"
        multiDexEnabled = true
        ndk {
            abiFilters 'armeabi-v7a','arm64-v8a','x86','x86_64'
        }

    }
    signingConfigs {
        release {
            if (project.hasProperty('MATTERMOST_RELEASE_STORE_FILE')) {
                storeFile file(MATTERMOST_RELEASE_STORE_FILE)
                storePassword MATTERMOST_RELEASE_PASSWORD
                keyAlias MATTERMOST_RELEASE_KEY_ALIAS
                keyPassword MATTERMOST_RELEASE_PASSWORD
            }
        }
    }
    splits {
        abi {
            reset()
            enable enableSeparateBuildPerCPUArchitecture
            universalApk false  // If true, also generate a universal APK
            include "armeabi-v7a", "x86", "arm64-v8a", "x86_64"
        }
    }
    buildTypes {
        release {
            minifyEnabled enableProguardInReleaseBuilds
            proguardFiles getDefaultProguardFile("proguard-android.txt"), "proguard-rules.pro"
            signingConfig signingConfigs.release
        }
        debug {
            minifyEnabled enableProguardInReleaseBuilds
            proguardFiles getDefaultProguardFile("proguard-android.txt"), "proguard-rules.pro"
        }
        unsigned.initWith(buildTypes.release)
        unsigned {
            signingConfig null
            matchingFallbacks = ['debug', 'release']
        }
    }
    // applicationVariants are e.g. debug, release
    applicationVariants.all { variant ->
        variant.outputs.each { output ->
            // For each separate APK per architecture, set a unique version code as described here:
            // http://tools.android.com/tech-docs/new-build-system/user-guide/apk-splits
            def versionCodes = ["armeabi-v7a":1, "x86":2, "arm64-v8a": 3, "x86_64": 4]
            def abi = output.getFilter(OutputFile.ABI)
            if (abi != null) {  // null for the universal-debug, universal-release variants
                output.versionCodeOverride =
                        versionCodes.get(abi) * 1048576 + defaultConfig.versionCode
            }
        }
    }

    compileOptions {
        sourceCompatibility 1.8
        targetCompatibility 1.8
    }
}

repositories {
    maven {
        url 'https://maven.google.com'
    }
}

configurations.all {
    resolutionStrategy {
        eachDependency { DependencyResolveDetails details ->
            if (details.requested.name == 'play-services-base') {
                details.useTarget group: details.requested.group, name: details.requested.name, version: '15.0.1'
            }
            if (details.requested.name == 'play-services-tasks') {
                details.useTarget group: details.requested.group, name: details.requested.name, version: '15.0.1'
            }
            if (details.requested.name == 'play-services-stats') {
                details.useTarget group: details.requested.group, name: details.requested.name, version: '15.0.1'
            }
            if (details.requested.name == 'play-services-basement') {
                details.useTarget group: details.requested.group, name: details.requested.name, version: '15.0.1'
            }
        }
    }
}

dependencies {
    if (enableHermes) {
        def hermesPath = "../../node_modules/hermes-engine/android/";
        debugImplementation files(hermesPath + "hermes-debug.aar")
        releaseImplementation files(hermesPath + "hermes-release.aar")
    } else {
        implementation jscFlavor
    }

    implementation fileTree(dir: "libs", include: ["*.jar"])
    implementation "com.facebook.react:react-native:+"  // From node_modules
<<<<<<< HEAD
    implementation project(':realm')
=======

    implementation 'androidx.appcompat:appcompat:1.0.0'
    implementation 'com.google.android.material:material:1.0.0'
    implementation 'androidx.constraintlayout:constraintlayout:1.1.3'
    implementation "com.google.firebase:firebase-messaging:17.3.0"
>>>>>>> b2f14a27
    implementation project(':react-native-document-picker')
    implementation project(':react-native-keychain')
    implementation project(':react-native-doc-viewer')
    implementation project(':react-native-video')
    implementation project(':react-native-navigation')
    implementation project(':react-native-image-picker')
    implementation project(':react-native-device-info')
    implementation project(':reactnativenotifications')
    implementation project(':react-native-cookies')
    implementation project(':react-native-linear-gradient')
    implementation project(':react-native-vector-icons')
    implementation project(':react-native-svg')
    implementation project(':react-native-local-auth')
    implementation project(':jail-monkey')
    implementation project(':react-native-youtube')
    implementation project(':react-native-exception-handler')
    implementation project(':rn-fetch-blob')
    implementation project(':react-native-webview')
    implementation project(':react-native-gesture-handler')
    implementation project(':@react-native-community_async-storage')
    implementation project(':@react-native-community_netinfo')
    implementation project(':@sentry_react-native')
    implementation project(':react-native-android-open-settings')
    implementation project(':react-native-haptic-feedback')

    // For animated GIF support
    implementation 'com.facebook.fresco:fresco:2.0.0'
    implementation 'com.facebook.fresco:animated-gif:2.0.0'
    // For WebP support, including animated WebP
    implementation 'com.facebook.fresco:animated-webp:2.0.0'
    implementation  'com.facebook.fresco:webpsupport:2.0.0'
}

// Run this once to be able to run the application with BUCK
// puts all compile dependencies into folder libs for BUCK to use
task copyDownloadableDepsToLibs(type: Copy) {
    from configurations.compile
    into 'libs'
}

apply plugin: 'com.google.gms.google-services'<|MERGE_RESOLUTION|>--- conflicted
+++ resolved
@@ -238,15 +238,12 @@
 
     implementation fileTree(dir: "libs", include: ["*.jar"])
     implementation "com.facebook.react:react-native:+"  // From node_modules
-<<<<<<< HEAD
-    implementation project(':realm')
-=======
 
     implementation 'androidx.appcompat:appcompat:1.0.0'
     implementation 'com.google.android.material:material:1.0.0'
     implementation 'androidx.constraintlayout:constraintlayout:1.1.3'
     implementation "com.google.firebase:firebase-messaging:17.3.0"
->>>>>>> b2f14a27
+    implementation project(':realm')
     implementation project(':react-native-document-picker')
     implementation project(':react-native-keychain')
     implementation project(':react-native-doc-viewer')
