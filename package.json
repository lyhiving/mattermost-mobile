{
  "name": "mattermost-mobile",
  "version": "1.3.2",
  "description": "Mattermost Mobile with React Native",
  "repository": "git@github.com:mattermost/mattermost-mobile.git",
  "author": "Mattermost, Inc.",
  "license": "Apache 2.0",
  "private": true,
  "dependencies": {
    "analytics-react-native": "1.2.0",
    "commonmark": "github:mattermost/commonmark.js#e5c34706cafa2924370772ff47937b833648a6de",
    "commonmark-react-renderer": "mattermost/commonmark-react-renderer#86fa63f898802953842526c2030f3b63c5d1ae7a",
    "deep-equal": "1.0.1",
    "fuse.js": "^3.2.0",
    "intl": "1.2.5",
    "jail-monkey": "1.0.0",
    "jsc-android": "216113.0.3",
<<<<<<< HEAD
    "mattermost-redux": "github:mattermost/mattermost-redux#6aee7c45bcde7d2079ee5b24f70e7e8d071ae0a6",
=======
    "mattermost-redux": "github:mattermost/mattermost-redux#d2e9ba4f30a7bdfccda9aab1cfa8124c4ca1f275",
>>>>>>> c10d31c6
    "mime-db": "1.33.0",
    "prop-types": "15.6.1",
    "react": "16.3.2",
    "react-intl": "2.4.0",
    "react-native": "0.55.3",
    "react-native-animatable": "1.2.4",
    "react-native-bottom-sheet": "1.0.3",
    "react-native-button": "2.3.0",
    "react-native-circular-progress": "0.2.0",
    "react-native-cookies": "3.2.0",
    "react-native-device-info": "enahum/react-native-device-info.git#a7bb3cff1086780b2c791a3e43e5b826fdf3ab11",
    "react-native-doc-viewer": "2.7.8",
    "react-native-document-picker": "2.1.0",
    "react-native-drawer": "2.5.0",
    "react-native-exception-handler": "2.7.5",
    "react-native-fast-image": "4.0.8",
    "react-native-fetch-blob": "enahum/react-native-fetch-blob.git#c4c798032d9c255fbae75d13a0a985af9b8b42ca",
    "react-native-image-gallery": "enahum/react-native-image-gallery#a98b1051e94f5a394541ca1ff9b15e2c9ffed84f",
    "react-native-image-picker": "0.26.7",
    "react-native-keyboard-aware-scroll-view": "0.5.0",
    "react-native-keychain": "3.0.0-rc.3",
    "react-native-linear-gradient": "2.4.0",
    "react-native-local-auth": "enahum/react-native-local-auth.git#cc9ce2f468fbf7b431dfad3191a31aaa9227a6ab",
    "react-native-navigation": "1.1.450",
    "react-native-notifications": "enahum/react-native-notifications.git#663ffe3c4403b185093920c4551f117801499b73",
    "react-native-passcode-status": "1.1.1",
    "react-native-permissions": "1.1.1",
    "react-native-safe-area": "0.2.3",
    "react-native-section-list-get-item-layout": "2.2.2",
    "react-native-sentry": "0.36.0",
    "react-native-slider": "0.11.0",
    "react-native-status-bar-size": "0.3.3",
    "react-native-svg": "6.3.1",
    "react-native-tableview": "2.1.0",
    "react-native-tooltip": "5.2.0",
    "react-native-vector-icons": "4.6.0",
    "react-native-video": "2.0.0",
    "react-native-youtube": "1.1.0",
    "react-navigation": "1.5.11",
    "react-redux": "5.0.7",
    "redux": "4.0.0",
    "redux-batched-actions": "0.2.1",
    "redux-persist": "4.10.2",
    "redux-persist-transform-filter": "0.0.16",
    "redux-thunk": "2.2.0",
    "reselect": "3.0.1",
    "rn-placeholder": "github:enahum/rn-placeholder#4b065f892d7a7f9d921a969f2e72e609ebc0a212",
    "semver": "5.5.0",
    "shallow-equals": "1.0.0",
    "tinycolor2": "1.4.1",
    "url-parse": "1.4.0",
    "youtube-video-id": "0.0.2"
  },
  "devDependencies": {
    "babel-cli": "6.26.0",
    "babel-eslint": "8.2.3",
    "babel-plugin-module-resolver": "3.1.1",
    "babel-plugin-transform-remove-console": "6.9.1",
    "babel-preset-env": "1.6.1",
    "babel-preset-es2015": "6.24.1",
    "babel-preset-latest": "6.24.1",
    "babel-preset-react": "6.24.1",
    "babel-preset-react-native": "4.0.0",
    "babel-preset-stage-0": "6.24.1",
    "babel-register": "6.26.0",
    "deep-freeze": "0.0.1",
    "enzyme": "3.3.0",
    "enzyme-adapter-react-16": "1.1.1",
    "enzyme-to-json": "3.3.3",
    "eslint": "4.19.1",
    "eslint-plugin-header": "1.2.0",
    "eslint-plugin-jest": "21.15.1",
    "eslint-plugin-react": "7.7.0",
    "jest": "22.4.3",
    "jest-cli": "22.4.3",
    "jsdom-global": "3.0.2",
    "nyc": "11.7.1",
    "react-dom": "16.3.2",
    "redux-mock-store": "1.5.1",
    "remote-redux-devtools": "0.5.12",
    "remotedev-rn-debugger": "0.8.3",
    "socketcluster": "11.4.2",
    "underscore": "1.9.0"
  },
  "scripts": {
    "start": "node ./node_modules/react-native/local-cli/cli.js start --config ../../../../packager/config.js",
    "check": "eslint --ignore-path .gitignore --ignore-pattern node_modules --quiet .",
    "fix": "eslint --ignore-path .gitignore --ignore-pattern node_modules --quiet . --fix",
    "postinstall": "make post-install",
    "test": "jest --forceExit",
    "test:watch": "jest --watch",
    "test:coverage": "jest --coverage"
  },
  "rnpm": {
    "assets": [
      "./assets/fonts"
    ]
  },
  "jest": {
    "clearMocks": true,
    "collectCoverageFrom": [
      "app/**/*.{js,jsx}"
    ],
    "coverageReporters": [
      "lcov",
      "text-summary"
    ],
    "preset": "react-native",
    "testPathIgnorePatterns": [
      "/node_modules/"
    ]
  }
}<|MERGE_RESOLUTION|>--- conflicted
+++ resolved
@@ -15,11 +15,7 @@
     "intl": "1.2.5",
     "jail-monkey": "1.0.0",
     "jsc-android": "216113.0.3",
-<<<<<<< HEAD
-    "mattermost-redux": "github:mattermost/mattermost-redux#6aee7c45bcde7d2079ee5b24f70e7e8d071ae0a6",
-=======
     "mattermost-redux": "github:mattermost/mattermost-redux#d2e9ba4f30a7bdfccda9aab1cfa8124c4ca1f275",
->>>>>>> c10d31c6
     "mime-db": "1.33.0",
     "prop-types": "15.6.1",
     "react": "16.3.2",
