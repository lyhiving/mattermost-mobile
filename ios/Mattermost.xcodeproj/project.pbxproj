// !$*UTF8*$!
{
	archiveVersion = 1;
	classes = {
	};
	objectVersion = 46;
	objects = {

/* Begin PBXBuildFile section */
		00C302E51ABCBA2D00DB3ED1 /* libRCTActionSheet.a in Frameworks */ = {isa = PBXBuildFile; fileRef = 00C302AC1ABCB8CE00DB3ED1 /* libRCTActionSheet.a */; };
		00C302E71ABCBA2D00DB3ED1 /* libRCTGeolocation.a in Frameworks */ = {isa = PBXBuildFile; fileRef = 00C302BA1ABCB90400DB3ED1 /* libRCTGeolocation.a */; };
		00C302E81ABCBA2D00DB3ED1 /* libRCTImage.a in Frameworks */ = {isa = PBXBuildFile; fileRef = 00C302C01ABCB91800DB3ED1 /* libRCTImage.a */; };
		00C302E91ABCBA2D00DB3ED1 /* libRCTNetwork.a in Frameworks */ = {isa = PBXBuildFile; fileRef = 00C302DC1ABCB9D200DB3ED1 /* libRCTNetwork.a */; };
		00C302EA1ABCBA2D00DB3ED1 /* libRCTVibration.a in Frameworks */ = {isa = PBXBuildFile; fileRef = 00C302E41ABCB9EE00DB3ED1 /* libRCTVibration.a */; };
		00E356F31AD99517003FC87E /* MattermostTests.m in Sources */ = {isa = PBXBuildFile; fileRef = 00E356F21AD99517003FC87E /* MattermostTests.m */; };
		0111A42B7F264BCF8CBDE3ED /* OpenSans-ExtraBoldItalic.ttf in Resources */ = {isa = PBXBuildFile; fileRef = FBBEC29EE2D3418D9AC33BD5 /* OpenSans-ExtraBoldItalic.ttf */; };
		0C0D24F53F254F75869E5951 /* OpenSans-Italic.ttf in Resources */ = {isa = PBXBuildFile; fileRef = 41F3AFE83AAF4B74878AB78A /* OpenSans-Italic.ttf */; };
		133E29F31AD74F7200F7D852 /* libRCTLinking.a in Frameworks */ = {isa = PBXBuildFile; fileRef = 78C398B91ACF4ADC00677621 /* libRCTLinking.a */; };
		139105C61AF99C1200B5F7CC /* libRCTSettings.a in Frameworks */ = {isa = PBXBuildFile; fileRef = 139105C11AF99BAD00B5F7CC /* libRCTSettings.a */; };
		139FDEF61B0652A700C62182 /* libRCTWebSocket.a in Frameworks */ = {isa = PBXBuildFile; fileRef = 139FDEF41B06529B00C62182 /* libRCTWebSocket.a */; };
		13B07FBC1A68108700A75B9A /* AppDelegate.m in Sources */ = {isa = PBXBuildFile; fileRef = 13B07FB01A68108700A75B9A /* AppDelegate.m */; };
		13B07FBF1A68108700A75B9A /* Images.xcassets in Resources */ = {isa = PBXBuildFile; fileRef = 13B07FB51A68108700A75B9A /* Images.xcassets */; };
		13B07FC11A68108700A75B9A /* main.m in Sources */ = {isa = PBXBuildFile; fileRef = 13B07FB71A68108700A75B9A /* main.m */; };
		140ED2AC1D01E1AD002B40FF /* libReact.a in Frameworks */ = {isa = PBXBuildFile; fileRef = 146834041AC3E56700842450 /* libReact.a */; };
		146834051AC3E58100842450 /* libReact.a in Frameworks */ = {isa = PBXBuildFile; fileRef = 146834041AC3E56700842450 /* libReact.a */; };
		1BCA51319AC6442991C6A208 /* Zocial.ttf in Resources */ = {isa = PBXBuildFile; fileRef = 0A091BF1A3D04650AD306A0D /* Zocial.ttf */; };
		2B4C9B708010475DA575B81D /* SimpleLineIcons.ttf in Resources */ = {isa = PBXBuildFile; fileRef = F1F071EE85494E269A50AE88 /* SimpleLineIcons.ttf */; };
		2D5296A8926B4D7FBAF2D6E2 /* OpenSans-Light.ttf in Resources */ = {isa = PBXBuildFile; fileRef = 6561AEAC21CC40B8A72ABB93 /* OpenSans-Light.ttf */; };
		375218501F4B9EE70035444B /* libRCTCameraRoll.a in Frameworks */ = {isa = PBXBuildFile; fileRef = 3752184F1F4B9E980035444B /* libRCTCameraRoll.a */; };
		37ABD3C81F4CE142001FDE6B /* libART.a in Frameworks */ = {isa = PBXBuildFile; fileRef = 37ABD39C1F4CE13B001FDE6B /* libART.a */; };
		382D94CF15EE4FC292C3F341 /* Foundation.ttf in Resources */ = {isa = PBXBuildFile; fileRef = 51F5A483EA9F4A9A87ACFB59 /* Foundation.ttf */; };
		3D38ABA732A34A9BB3294F90 /* EvilIcons.ttf in Resources */ = {isa = PBXBuildFile; fileRef = 349FBA7338E74D9BBD709528 /* EvilIcons.ttf */; };
		3F876A0DC6314E27B16C8A96 /* libRNReactNativeDocViewer.a in Frameworks */ = {isa = PBXBuildFile; fileRef = 6BAF8296411D4657B5A0E8F8 /* libRNReactNativeDocViewer.a */; };
		420A7328E12C4B72AEF420CE /* Octicons.ttf in Resources */ = {isa = PBXBuildFile; fileRef = EDC04CBCF81642219D199CBB /* Octicons.ttf */; };
		55C6561DDBBA45929D88B6D1 /* OpenSans-BoldItalic.ttf in Resources */ = {isa = PBXBuildFile; fileRef = 32AC3D4EA79E44738A6E9766 /* OpenSans-BoldItalic.ttf */; };
		5A0920184BD344979BCFCD5C /* libRCTVideo.a in Frameworks */ = {isa = PBXBuildFile; fileRef = B89192186C764B9FA473403A /* libRCTVideo.a */; };
		5CB86E9DFB94485CAA748DF3 /* YTPlayerView-iframe-player.html in Resources */ = {isa = PBXBuildFile; fileRef = 79CB6EBA24FE4ABFB0C155F0 /* YTPlayerView-iframe-player.html */; };
		5E1AF7B72B8D4A4E9E53FF9D /* FontAwesome.ttf in Resources */ = {isa = PBXBuildFile; fileRef = 005346E5C0E542BFABAE1411 /* FontAwesome.ttf */; };
		5E9157361DD0AC6A00FF2AA8 /* libRCTAnimation.a in Frameworks */ = {isa = PBXBuildFile; fileRef = 5E9157331DD0AC6500FF2AA8 /* libRCTAnimation.a */; };
		62A8448264674B4D95A5A7C2 /* OpenSans-Semibold.ttf in Resources */ = {isa = PBXBuildFile; fileRef = C78A387124874496AD2C1466 /* OpenSans-Semibold.ttf */; };
		69AC753E496743BABB7A7124 /* OpenSans-SemiboldItalic.ttf in Resources */ = {isa = PBXBuildFile; fileRef = 0E617BF0F36D4E738F51D169 /* OpenSans-SemiboldItalic.ttf */; };
		74D116AD208A8D5600CF8A79 /* libRNKeychain.a in Frameworks */ = {isa = PBXBuildFile; fileRef = 74D116AA208A8D3100CF8A79 /* libRNKeychain.a */; };
		7F2691A11EE1DC6A007574FE /* libRNNotifications.a in Frameworks */ = {isa = PBXBuildFile; fileRef = 7F2691A01EE1DC51007574FE /* libRNNotifications.a */; };
		7F292A711E8AB73400A450A3 /* SplashScreenResource in Resources */ = {isa = PBXBuildFile; fileRef = 7F292A701E8AB73400A450A3 /* SplashScreenResource */; };
		7F292AA61E8ABB1100A450A3 /* LaunchScreen.xib in Resources */ = {isa = PBXBuildFile; fileRef = 7F292AA41E8ABB1100A450A3 /* LaunchScreen.xib */; };
		7F292AA71E8ABB1100A450A3 /* splash.png in Resources */ = {isa = PBXBuildFile; fileRef = 7F292AA51E8ABB1100A450A3 /* splash.png */; };
		7F380D0B1FDB3CFC0061AAD2 /* libRCTVideo.a in Frameworks */ = {isa = PBXBuildFile; fileRef = 7F93F9D91FBB726B0088E416 /* libRCTVideo.a */; };
		7F3F66021FE426EE0085CA0E /* libRNSVG.a in Frameworks */ = {isa = PBXBuildFile; fileRef = 7FDF28E11E1F4B1F00DBBE56 /* libRNSVG.a */; };
		7F3F660F1FE4280D0085CA0E /* libReactNativeExceptionHandler.a in Frameworks */ = {isa = PBXBuildFile; fileRef = 7FA7950B1F61A1A500C02924 /* libReactNativeExceptionHandler.a */; };
		7F3F66101FE4281A0085CA0E /* libRNSentry.a in Frameworks */ = {isa = PBXBuildFile; fileRef = 7FA795061F61A1A500C02924 /* libRNSentry.a */; };
		7F43D5D61F6BF8C2001FC614 /* libRNLocalAuth.a in Frameworks */ = {isa = PBXBuildFile; fileRef = 7F8C49871F3DFC30003A22BA /* libRNLocalAuth.a */; };
		7F43D5D71F6BF8D0001FC614 /* libRNPasscodeStatus.a in Frameworks */ = {isa = PBXBuildFile; fileRef = 7F8C49F81F3E0710003A22BA /* libRNPasscodeStatus.a */; };
		7F43D5D81F6BF8E9001FC614 /* libJailMonkey.a in Frameworks */ = {isa = PBXBuildFile; fileRef = 7F8C4A621F3E21FB003A22BA /* libJailMonkey.a */; };
		7F43D5D91F6BF8F4001FC614 /* libFastImage.a in Frameworks */ = {isa = PBXBuildFile; fileRef = 7F8AAB3C1F4E0FEB00F5A52C /* libFastImage.a */; };
		7F43D5DA1F6BF92C001FC614 /* libRNFetchBlob.a in Frameworks */ = {isa = PBXBuildFile; fileRef = 375218411F4B9E320035444B /* libRNFetchBlob.a */; };
		7F43D5DB1F6BF93B001FC614 /* libReactNativeExceptionHandler.a in Frameworks */ = {isa = PBXBuildFile; fileRef = 7FA7950B1F61A1A500C02924 /* libReactNativeExceptionHandler.a */; };
		7F43D5DC1F6BF946001FC614 /* libRNSentry.a in Frameworks */ = {isa = PBXBuildFile; fileRef = 7FA795061F61A1A500C02924 /* libRNSentry.a */; };
		7F43D5DD1F6BF95F001FC614 /* libRNCookieManagerIOS.a in Frameworks */ = {isa = PBXBuildFile; fileRef = 372E25671F5F0E1800A2BFAB /* libRNCookieManagerIOS.a */; };
		7F43D5DE1F6BF96A001FC614 /* libRCTYouTube.a in Frameworks */ = {isa = PBXBuildFile; fileRef = 7F43D5BE1F6BF882001FC614 /* libRCTYouTube.a */; };
		7F43D5E01F6BF994001FC614 /* libRNSVG.a in Frameworks */ = {isa = PBXBuildFile; fileRef = 7F43D5DF1F6BF994001FC614 /* libRNSVG.a */; };
		7F43D6061F6BF9EB001FC614 /* libPods-Mattermost.a in Frameworks */ = {isa = PBXBuildFile; fileRef = 7F43D6051F6BF9EB001FC614 /* libPods-Mattermost.a */; };
		7F43D63F1F6BFA19001FC614 /* libBVLinearGradient.a in Frameworks */ = {isa = PBXBuildFile; fileRef = 37D8FEC21E80B5230091F3BD /* libBVLinearGradient.a */; };
		7F43D6401F6BFA82001FC614 /* libRCTPushNotification.a in Frameworks */ = {isa = PBXBuildFile; fileRef = 7F63D2811E6C957C001FAE12 /* libRCTPushNotification.a */; };
		7F50C96A203C6E80007CA374 /* SessionManager.m in Sources */ = {isa = PBXBuildFile; fileRef = 7F50C969203C6E80007CA374 /* SessionManager.m */; };
		7F50C96B203C6E80007CA374 /* SessionManager.m in Sources */ = {isa = PBXBuildFile; fileRef = 7F50C969203C6E80007CA374 /* SessionManager.m */; };
		7F5CA9A0208FE3B9004F91CE /* libRNDocumentPicker.a in Frameworks */ = {isa = PBXBuildFile; fileRef = 7F5CA991208FE38F004F91CE /* libRNDocumentPicker.a */; };
		7F642DF02093533300F3165E /* libRNDeviceInfo.a in Frameworks */ = {isa = PBXBuildFile; fileRef = 7F642DED2093530B00F3165E /* libRNDeviceInfo.a */; };
		7F642DF1209353A400F3165E /* libRNDeviceInfo.a in Frameworks */ = {isa = PBXBuildFile; fileRef = 7F642DED2093530B00F3165E /* libRNDeviceInfo.a */; };
		7F6877B31E7836070094B63F /* libToolTipMenu.a in Frameworks */ = {isa = PBXBuildFile; fileRef = 7F6877B01E7835E50094B63F /* libToolTipMenu.a */; };
		7F6C47A51FE87E8C00F5A912 /* PerformRequests.m in Sources */ = {isa = PBXBuildFile; fileRef = 7F6C47A41FE87E8C00F5A912 /* PerformRequests.m */; };
		7F7D7F98201645E100D31155 /* libReactNativePermissions.a in Frameworks */ = {isa = PBXBuildFile; fileRef = 7F7D7F87201645D300D31155 /* libReactNativePermissions.a */; };
		7FB6006B1FE3116800DB284F /* libRNFetchBlob.a in Frameworks */ = {isa = PBXBuildFile; fileRef = 375218411F4B9E320035444B /* libRNFetchBlob.a */; };
		7FBB5E9B1E1F5A4B000DE18A /* libRNVectorIcons.a in Frameworks */ = {isa = PBXBuildFile; fileRef = 7FDF290C1E1F4B4E00DBBE56 /* libRNVectorIcons.a */; };
		7FC200E81EBB65370099331B /* libReactNativeNavigation.a in Frameworks */ = {isa = PBXBuildFile; fileRef = 7FC200DF1EBB65100099331B /* libReactNativeNavigation.a */; };
		7FC649EE1FE983660074E4C7 /* EvilIcons.ttf in Resources */ = {isa = PBXBuildFile; fileRef = 349FBA7338E74D9BBD709528 /* EvilIcons.ttf */; };
		7FC649F01FE9B5D90074E4C7 /* OpenSans-Bold.ttf in Resources */ = {isa = PBXBuildFile; fileRef = D4B1B363C2414DA19C1AC521 /* OpenSans-Bold.ttf */; };
		7FD8DEDE2029EDB7001AAC5E /* libRNTableView.a in Frameworks */ = {isa = PBXBuildFile; fileRef = 7FD8DEDA2029ECDF001AAC5E /* libRNTableView.a */; };
		7FDB92B11F706F58006CDFD1 /* libRNImagePicker.a in Frameworks */ = {isa = PBXBuildFile; fileRef = 7FDB92A71F706F45006CDFD1 /* libRNImagePicker.a */; };
		7FEB10981F6101710039A015 /* BlurAppScreen.m in Sources */ = {isa = PBXBuildFile; fileRef = 7FEB10971F6101710039A015 /* BlurAppScreen.m */; };
		7FEB109D1F61019C0039A015 /* MattermostManaged.m in Sources */ = {isa = PBXBuildFile; fileRef = 7FEB109A1F61019C0039A015 /* MattermostManaged.m */; };
		7FEB109E1F61019C0039A015 /* UIImage+ImageEffects.m in Sources */ = {isa = PBXBuildFile; fileRef = 7FEB109C1F61019C0039A015 /* UIImage+ImageEffects.m */; };
		7FF7BE2C1FDEE4AE005E55FE /* MattermostManaged.m in Sources */ = {isa = PBXBuildFile; fileRef = 7FEB109A1F61019C0039A015 /* MattermostManaged.m */; };
		7FF7BE6D1FDEE5E8005E55FE /* MattermostBucket.m in Sources */ = {isa = PBXBuildFile; fileRef = 7FF7BE6C1FDEE5E8005E55FE /* MattermostBucket.m */; };
		7FF7BE6E1FDEE5E8005E55FE /* MattermostBucket.m in Sources */ = {isa = PBXBuildFile; fileRef = 7FF7BE6C1FDEE5E8005E55FE /* MattermostBucket.m */; };
		7FF7BE6F1FDF3CE4005E55FE /* libRNVectorIcons.a in Frameworks */ = {isa = PBXBuildFile; fileRef = 7FDF290C1E1F4B4E00DBBE56 /* libRNVectorIcons.a */; };
		7FF7BE701FDF3EE7005E55FE /* Ionicons.ttf in Resources */ = {isa = PBXBuildFile; fileRef = 2DCFD31D3F4A4154822AB532 /* Ionicons.ttf */; };
		7FFDB3191FE3566C009E3BCF /* FontAwesome.ttf in Resources */ = {isa = PBXBuildFile; fileRef = 005346E5C0E542BFABAE1411 /* FontAwesome.ttf */; };
		7FFE329E1FD9CB650038C7A0 /* ShareViewController.m in Sources */ = {isa = PBXBuildFile; fileRef = 7FFE329D1FD9CB650038C7A0 /* ShareViewController.m */; };
		7FFE32A11FD9CB650038C7A0 /* MainInterface.storyboard in Resources */ = {isa = PBXBuildFile; fileRef = 7FFE329F1FD9CB650038C7A0 /* MainInterface.storyboard */; };
		7FFE32A51FD9CB650038C7A0 /* MattermostShare.appex in Embed App Extensions */ = {isa = PBXBuildFile; fileRef = 7FFE329A1FD9CB640038C7A0 /* MattermostShare.appex */; settings = {ATTRIBUTES = (RemoveHeadersOnCopy, ); }; };
		7FFE32E71FD9CCD00038C7A0 /* libART.a in Frameworks */ = {isa = PBXBuildFile; fileRef = 37ABD39C1F4CE13B001FDE6B /* libART.a */; };
		7FFE32E81FD9CCDE0038C7A0 /* libRCTCameraRoll.a in Frameworks */ = {isa = PBXBuildFile; fileRef = 3752184F1F4B9E980035444B /* libRCTCameraRoll.a */; };
		7FFE32E91FD9CCF40038C7A0 /* libRCTAnimation.a in Frameworks */ = {isa = PBXBuildFile; fileRef = 5E9157331DD0AC6500FF2AA8 /* libRCTAnimation.a */; };
		7FFE32EA1FD9CD050038C7A0 /* libReact.a in Frameworks */ = {isa = PBXBuildFile; fileRef = 146834041AC3E56700842450 /* libReact.a */; };
		7FFE32EB1FD9CD170038C7A0 /* libRCTImage.a in Frameworks */ = {isa = PBXBuildFile; fileRef = 00C302C01ABCB91800DB3ED1 /* libRCTImage.a */; };
		7FFE32EC1FD9CD360038C7A0 /* libRCTText.a in Frameworks */ = {isa = PBXBuildFile; fileRef = 832341B51AAA6A8300B99B32 /* libRCTText.a */; };
		7FFE32ED1FD9CD450038C7A0 /* libRCTNetwork.a in Frameworks */ = {isa = PBXBuildFile; fileRef = 00C302DC1ABCB9D200DB3ED1 /* libRCTNetwork.a */; };
		7FFE32EE1FD9CD800038C7A0 /* libRNLocalAuth.a in Frameworks */ = {isa = PBXBuildFile; fileRef = 7F8C49871F3DFC30003A22BA /* libRNLocalAuth.a */; };
		7FFE32EF1FD9CD800038C7A0 /* libRNPasscodeStatus.a in Frameworks */ = {isa = PBXBuildFile; fileRef = 7F8C49F81F3E0710003A22BA /* libRNPasscodeStatus.a */; };
		7FFE32F11FD9D64E0038C7A0 /* libRCTWebSocket.a in Frameworks */ = {isa = PBXBuildFile; fileRef = 139FDEF41B06529B00C62182 /* libRCTWebSocket.a */; };
		832341BD1AAA6AB300B99B32 /* libRCTText.a in Frameworks */ = {isa = PBXBuildFile; fileRef = 832341B51AAA6A8300B99B32 /* libRCTText.a */; };
		895C9A56B94A45C1BAF568FE /* Entypo.ttf in Resources */ = {isa = PBXBuildFile; fileRef = AC6EB561E1F64C17A69D2FAD /* Entypo.ttf */; };
		8D26455C994F46C39B1392F2 /* libRNSafeArea.a in Frameworks */ = {isa = PBXBuildFile; fileRef = 9263CF9B16054263B13EA23B /* libRNSafeArea.a */; };
		9358B95F95184EE0A4DCE629 /* OpenSans-Bold.ttf in Resources */ = {isa = PBXBuildFile; fileRef = D4B1B363C2414DA19C1AC521 /* OpenSans-Bold.ttf */; };
		A08D512E7ADC40CCAD055A9E /* OpenSans-Regular.ttf in Resources */ = {isa = PBXBuildFile; fileRef = BC977883E2624E05975CA65B /* OpenSans-Regular.ttf */; };
		A9B746D2CFA9CEBFB8AE2B5B /* libPods-Mattermost.a in Frameworks */ = {isa = PBXBuildFile; fileRef = 65FD5EA57EBAE06106094B2F /* libPods-Mattermost.a */; };
		C035DB50ED2045F09923FFAE /* MaterialCommunityIcons.ttf in Resources */ = {isa = PBXBuildFile; fileRef = 04AA5E8EF3B54735A11E3B95 /* MaterialCommunityIcons.ttf */; };
		C337E8708D2845C6A8DBB47E /* Ionicons.ttf in Resources */ = {isa = PBXBuildFile; fileRef = 2DCFD31D3F4A4154822AB532 /* Ionicons.ttf */; };
		D719A67137964F08BE47A5FC /* OpenSans-ExtraBold.ttf in Resources */ = {isa = PBXBuildFile; fileRef = 3647DF63D6764CF093375861 /* OpenSans-ExtraBold.ttf */; };
		DEBCF44F1F46413BB407D316 /* libz.tbd in Frameworks */ = {isa = PBXBuildFile; fileRef = 8606EB1EB7E349EF8248933E /* libz.tbd */; };
		F006936FC2884C24A1321FC0 /* MaterialIcons.ttf in Resources */ = {isa = PBXBuildFile; fileRef = 356C9186FA374641A00EB2EA /* MaterialIcons.ttf */; };
		F083DB472349411A8E6E7AAD /* OpenSans-LightItalic.ttf in Resources */ = {isa = PBXBuildFile; fileRef = BE17F630DB5D41FD93F32D22 /* OpenSans-LightItalic.ttf */; };
		F23C99AA5FA10E457A76803A /* libPods-MattermostTests.a in Frameworks */ = {isa = PBXBuildFile; fileRef = 4246DC09024BB33A3E491E25 /* libPods-MattermostTests.a */; };
/* End PBXBuildFile section */

/* Begin PBXContainerItemProxy section */
		00C302AB1ABCB8CE00DB3ED1 /* PBXContainerItemProxy */ = {
			isa = PBXContainerItemProxy;
			containerPortal = 00C302A71ABCB8CE00DB3ED1 /* RCTActionSheet.xcodeproj */;
			proxyType = 2;
			remoteGlobalIDString = 134814201AA4EA6300B7C361;
			remoteInfo = RCTActionSheet;
		};
		00C302B91ABCB90400DB3ED1 /* PBXContainerItemProxy */ = {
			isa = PBXContainerItemProxy;
			containerPortal = 00C302B51ABCB90400DB3ED1 /* RCTGeolocation.xcodeproj */;
			proxyType = 2;
			remoteGlobalIDString = 134814201AA4EA6300B7C361;
			remoteInfo = RCTGeolocation;
		};
		00C302BF1ABCB91800DB3ED1 /* PBXContainerItemProxy */ = {
			isa = PBXContainerItemProxy;
			containerPortal = 00C302BB1ABCB91800DB3ED1 /* RCTImage.xcodeproj */;
			proxyType = 2;
			remoteGlobalIDString = 58B5115D1A9E6B3D00147676;
			remoteInfo = RCTImage;
		};
		00C302DB1ABCB9D200DB3ED1 /* PBXContainerItemProxy */ = {
			isa = PBXContainerItemProxy;
			containerPortal = 00C302D31ABCB9D200DB3ED1 /* RCTNetwork.xcodeproj */;
			proxyType = 2;
			remoteGlobalIDString = 58B511DB1A9E6C8500147676;
			remoteInfo = RCTNetwork;
		};
		00C302E31ABCB9EE00DB3ED1 /* PBXContainerItemProxy */ = {
			isa = PBXContainerItemProxy;
			containerPortal = 00C302DF1ABCB9EE00DB3ED1 /* RCTVibration.xcodeproj */;
			proxyType = 2;
			remoteGlobalIDString = 832C81801AAF6DEF007FA2F7;
			remoteInfo = RCTVibration;
		};
		00E356F41AD99517003FC87E /* PBXContainerItemProxy */ = {
			isa = PBXContainerItemProxy;
			containerPortal = 83CBB9F71A601CBA00E9B192 /* Project object */;
			proxyType = 1;
			remoteGlobalIDString = 13B07F861A680F5B00A75B9A;
			remoteInfo = Mattermost;
		};
		139105C01AF99BAD00B5F7CC /* PBXContainerItemProxy */ = {
			isa = PBXContainerItemProxy;
			containerPortal = 139105B61AF99BAD00B5F7CC /* RCTSettings.xcodeproj */;
			proxyType = 2;
			remoteGlobalIDString = 134814201AA4EA6300B7C361;
			remoteInfo = RCTSettings;
		};
		139FDEF31B06529B00C62182 /* PBXContainerItemProxy */ = {
			isa = PBXContainerItemProxy;
			containerPortal = 139FDEE61B06529A00C62182 /* RCTWebSocket.xcodeproj */;
			proxyType = 2;
			remoteGlobalIDString = 3C86DF461ADF2C930047B81A;
			remoteInfo = RCTWebSocket;
		};
		146834031AC3E56700842450 /* PBXContainerItemProxy */ = {
			isa = PBXContainerItemProxy;
			containerPortal = 146833FF1AC3E56700842450 /* React.xcodeproj */;
			proxyType = 2;
			remoteGlobalIDString = 83CBBA2E1A601D0E00E9B192;
			remoteInfo = React;
		};
		372E25661F5F0E1800A2BFAB /* PBXContainerItemProxy */ = {
			isa = PBXContainerItemProxy;
			containerPortal = 62A58E5E984E4CF1811620B8 /* RNCookieManagerIOS.xcodeproj */;
			proxyType = 2;
			remoteGlobalIDString = 1BD725DA1CF77A8B005DBD79;
			remoteInfo = RNCookieManagerIOS;
		};
		375218401F4B9E320035444B /* PBXContainerItemProxy */ = {
			isa = PBXContainerItemProxy;
			containerPortal = 546CB0A5BB8F453890CBA559 /* RNFetchBlob.xcodeproj */;
			proxyType = 2;
			remoteGlobalIDString = A15C300E1CD25C330074CB35;
			remoteInfo = RNFetchBlob;
		};
		3752184E1F4B9E980035444B /* PBXContainerItemProxy */ = {
			isa = PBXContainerItemProxy;
			containerPortal = 3752184A1F4B9E980035444B /* RCTCameraRoll.xcodeproj */;
			proxyType = 2;
			remoteGlobalIDString = 58B5115D1A9E6B3D00147676;
			remoteInfo = RCTCameraRoll;
		};
		37ABD39B1F4CE13B001FDE6B /* PBXContainerItemProxy */ = {
			isa = PBXContainerItemProxy;
			containerPortal = 37ABD3971F4CE13B001FDE6B /* ART.xcodeproj */;
			proxyType = 2;
			remoteGlobalIDString = 0CF68AC11AF0540F00FF9E5C;
			remoteInfo = ART;
		};
		37D8FEC11E80B5230091F3BD /* PBXContainerItemProxy */ = {
			isa = PBXContainerItemProxy;
			containerPortal = 7DCC3D826CE640AF8F491692 /* BVLinearGradient.xcodeproj */;
			proxyType = 2;
			remoteGlobalIDString = 134814201AA4EA6300B7C361;
			remoteInfo = BVLinearGradient;
		};
		37DF8AC81F5F0D430079BF89 /* PBXContainerItemProxy */ = {
			isa = PBXContainerItemProxy;
			containerPortal = 37ABD3971F4CE13B001FDE6B /* ART.xcodeproj */;
			proxyType = 2;
			remoteGlobalIDString = 323A12871E5F266B004975B8;
			remoteInfo = "ART-tvOS";
		};
		37DF8ACC1F5F0D430079BF89 /* PBXContainerItemProxy */ = {
			isa = PBXContainerItemProxy;
			containerPortal = 7DCC3D826CE640AF8F491692 /* BVLinearGradient.xcodeproj */;
			proxyType = 2;
			remoteGlobalIDString = 64AA15081EF7F30100718508;
			remoteInfo = "BVLinearGradient-tvOS";
		};
		37DF8AF11F5F0D430079BF89 /* PBXContainerItemProxy */ = {
			isa = PBXContainerItemProxy;
			containerPortal = 146833FF1AC3E56700842450 /* React.xcodeproj */;
			proxyType = 2;
			remoteGlobalIDString = 139D7ECE1E25DB7D00323FB7;
			remoteInfo = "third-party";
		};
		37DF8AF31F5F0D430079BF89 /* PBXContainerItemProxy */ = {
			isa = PBXContainerItemProxy;
			containerPortal = 146833FF1AC3E56700842450 /* React.xcodeproj */;
			proxyType = 2;
			remoteGlobalIDString = 3D383D3C1EBD27B6005632C8;
			remoteInfo = "third-party-tvOS";
		};
		37DF8AF51F5F0D430079BF89 /* PBXContainerItemProxy */ = {
			isa = PBXContainerItemProxy;
			containerPortal = 146833FF1AC3E56700842450 /* React.xcodeproj */;
			proxyType = 2;
			remoteGlobalIDString = 139D7E881E25C6D100323FB7;
			remoteInfo = "double-conversion";
		};
		37DF8AF71F5F0D430079BF89 /* PBXContainerItemProxy */ = {
			isa = PBXContainerItemProxy;
			containerPortal = 146833FF1AC3E56700842450 /* React.xcodeproj */;
			proxyType = 2;
			remoteGlobalIDString = 3D383D621EBD27B9005632C8;
			remoteInfo = "double-conversion-tvOS";
		};
		3DAD3E831DF850E9000B6D8A /* PBXContainerItemProxy */ = {
			isa = PBXContainerItemProxy;
			containerPortal = 00C302BB1ABCB91800DB3ED1 /* RCTImage.xcodeproj */;
			proxyType = 2;
			remoteGlobalIDString = 2D2A283A1D9B042B00D4039D;
			remoteInfo = "RCTImage-tvOS";
		};
		3DAD3E871DF850E9000B6D8A /* PBXContainerItemProxy */ = {
			isa = PBXContainerItemProxy;
			containerPortal = 78C398B01ACF4ADC00677621 /* RCTLinking.xcodeproj */;
			proxyType = 2;
			remoteGlobalIDString = 2D2A28471D9B043800D4039D;
			remoteInfo = "RCTLinking-tvOS";
		};
		3DAD3E8B1DF850E9000B6D8A /* PBXContainerItemProxy */ = {
			isa = PBXContainerItemProxy;
			containerPortal = 00C302D31ABCB9D200DB3ED1 /* RCTNetwork.xcodeproj */;
			proxyType = 2;
			remoteGlobalIDString = 2D2A28541D9B044C00D4039D;
			remoteInfo = "RCTNetwork-tvOS";
		};
		3DAD3E8F1DF850E9000B6D8A /* PBXContainerItemProxy */ = {
			isa = PBXContainerItemProxy;
			containerPortal = 139105B61AF99BAD00B5F7CC /* RCTSettings.xcodeproj */;
			proxyType = 2;
			remoteGlobalIDString = 2D2A28611D9B046600D4039D;
			remoteInfo = "RCTSettings-tvOS";
		};
		3DAD3E931DF850E9000B6D8A /* PBXContainerItemProxy */ = {
			isa = PBXContainerItemProxy;
			containerPortal = 832341B01AAA6A8300B99B32 /* RCTText.xcodeproj */;
			proxyType = 2;
			remoteGlobalIDString = 2D2A287B1D9B048500D4039D;
			remoteInfo = "RCTText-tvOS";
		};
		3DAD3E981DF850E9000B6D8A /* PBXContainerItemProxy */ = {
			isa = PBXContainerItemProxy;
			containerPortal = 139FDEE61B06529A00C62182 /* RCTWebSocket.xcodeproj */;
			proxyType = 2;
			remoteGlobalIDString = 2D2A28881D9B049200D4039D;
			remoteInfo = "RCTWebSocket-tvOS";
		};
		3DAD3EA21DF850E9000B6D8A /* PBXContainerItemProxy */ = {
			isa = PBXContainerItemProxy;
			containerPortal = 146833FF1AC3E56700842450 /* React.xcodeproj */;
			proxyType = 2;
			remoteGlobalIDString = 2D2A28131D9B038B00D4039D;
			remoteInfo = "React-tvOS";
		};
		3DAD3EA41DF850E9000B6D8A /* PBXContainerItemProxy */ = {
			isa = PBXContainerItemProxy;
			containerPortal = 146833FF1AC3E56700842450 /* React.xcodeproj */;
			proxyType = 2;
			remoteGlobalIDString = 3D3C059A1DE3340900C268FA;
			remoteInfo = yoga;
		};
		3DAD3EA61DF850E9000B6D8A /* PBXContainerItemProxy */ = {
			isa = PBXContainerItemProxy;
			containerPortal = 146833FF1AC3E56700842450 /* React.xcodeproj */;
			proxyType = 2;
			remoteGlobalIDString = 3D3C06751DE3340C00C268FA;
			remoteInfo = "yoga-tvOS";
		};
		3DAD3EA81DF850E9000B6D8A /* PBXContainerItemProxy */ = {
			isa = PBXContainerItemProxy;
			containerPortal = 146833FF1AC3E56700842450 /* React.xcodeproj */;
			proxyType = 2;
			remoteGlobalIDString = 3D3CD9251DE5FBEC00167DC4;
			remoteInfo = cxxreact;
		};
		3DAD3EAA1DF850E9000B6D8A /* PBXContainerItemProxy */ = {
			isa = PBXContainerItemProxy;
			containerPortal = 146833FF1AC3E56700842450 /* React.xcodeproj */;
			proxyType = 2;
			remoteGlobalIDString = 3D3CD9321DE5FBEE00167DC4;
			remoteInfo = "cxxreact-tvOS";
		};
		3DAD3EAC1DF850E9000B6D8A /* PBXContainerItemProxy */ = {
			isa = PBXContainerItemProxy;
			containerPortal = 146833FF1AC3E56700842450 /* React.xcodeproj */;
			proxyType = 2;
			remoteGlobalIDString = 3D3CD90B1DE5FBD600167DC4;
			remoteInfo = jschelpers;
		};
		3DAD3EAE1DF850E9000B6D8A /* PBXContainerItemProxy */ = {
			isa = PBXContainerItemProxy;
			containerPortal = 146833FF1AC3E56700842450 /* React.xcodeproj */;
			proxyType = 2;
			remoteGlobalIDString = 3D3CD9181DE5FBD800167DC4;
			remoteInfo = "jschelpers-tvOS";
		};
		5E9157321DD0AC6500FF2AA8 /* PBXContainerItemProxy */ = {
			isa = PBXContainerItemProxy;
			containerPortal = 5E91572D1DD0AC6500FF2AA8 /* RCTAnimation.xcodeproj */;
			proxyType = 2;
			remoteGlobalIDString = 134814201AA4EA6300B7C361;
			remoteInfo = RCTAnimation;
		};
		5E9157341DD0AC6500FF2AA8 /* PBXContainerItemProxy */ = {
			isa = PBXContainerItemProxy;
			containerPortal = 5E91572D1DD0AC6500FF2AA8 /* RCTAnimation.xcodeproj */;
			proxyType = 2;
			remoteGlobalIDString = 2D2A28201D9B03D100D4039D;
			remoteInfo = "RCTAnimation-tvOS";
		};
		74D116A9208A8D3100CF8A79 /* PBXContainerItemProxy */ = {
			isa = PBXContainerItemProxy;
			containerPortal = 74D116A4208A8D3000CF8A79 /* RNKeychain.xcodeproj */;
			proxyType = 2;
			remoteGlobalIDString = 5D82366F1B0CE05B005A9EF3;
			remoteInfo = RNKeychain;
		};
		74D116AB208A8D3100CF8A79 /* PBXContainerItemProxy */ = {
			isa = PBXContainerItemProxy;
			containerPortal = 74D116A4208A8D3000CF8A79 /* RNKeychain.xcodeproj */;
			proxyType = 2;
			remoteGlobalIDString = 6478985F1F38BF9100DA1C12;
			remoteInfo = "RNKeychain-tvOS";
		};
		78C398B81ACF4ADC00677621 /* PBXContainerItemProxy */ = {
			isa = PBXContainerItemProxy;
			containerPortal = 78C398B01ACF4ADC00677621 /* RCTLinking.xcodeproj */;
			proxyType = 2;
			remoteGlobalIDString = 134814201AA4EA6300B7C361;
			remoteInfo = RCTLinking;
		};
		7F24F9441FFEC06900E6C806 /* PBXContainerItemProxy */ = {
			isa = PBXContainerItemProxy;
			containerPortal = 146833FF1AC3E56700842450 /* React.xcodeproj */;
			proxyType = 2;
			remoteGlobalIDString = 9936F3131F5F2E4B0010BF04;
			remoteInfo = privatedata;
		};
		7F24F9461FFEC06900E6C806 /* PBXContainerItemProxy */ = {
			isa = PBXContainerItemProxy;
			containerPortal = 146833FF1AC3E56700842450 /* React.xcodeproj */;
			proxyType = 2;
			remoteGlobalIDString = 9936F32F1F5F2E5B0010BF04;
			remoteInfo = "privatedata-tvOS";
		};
		7F26919F1EE1DC51007574FE /* PBXContainerItemProxy */ = {
			isa = PBXContainerItemProxy;
			containerPortal = 7F26919B1EE1DC51007574FE /* RNNotifications.xcodeproj */;
			proxyType = 2;
			remoteGlobalIDString = 134814201AA4EA6300B7C361;
			remoteInfo = RNNotifications;
		};
		7F43D5BD1F6BF882001FC614 /* PBXContainerItemProxy */ = {
			isa = PBXContainerItemProxy;
			containerPortal = A2968536BEC74A4ABBB73BD9 /* RCTYouTube.xcodeproj */;
			proxyType = 2;
			remoteGlobalIDString = 8BDB9BC91B4289AE00EF9FEF;
			remoteInfo = RCTYouTube;
		};
		7F43D63A1F6BF9EB001FC614 /* PBXContainerItemProxy */ = {
			isa = PBXContainerItemProxy;
			containerPortal = 2CBE9C0FB56E4FDA96C30792 /* RNSVG.xcodeproj */;
			proxyType = 2;
			remoteGlobalIDString = 7F43D6041F6BF9CA001FC614;
			remoteInfo = "RNSVG-tvOS";
		};
		7F4C1F831FBE572B0029D1DF /* PBXContainerItemProxy */ = {
			isa = PBXContainerItemProxy;
			containerPortal = 139FDEE61B06529A00C62182 /* RCTWebSocket.xcodeproj */;
			proxyType = 2;
			remoteGlobalIDString = 3DBE0D001F3B181A0099AA32;
			remoteInfo = fishhook;
		};
		7F4C1F851FBE572B0029D1DF /* PBXContainerItemProxy */ = {
			isa = PBXContainerItemProxy;
			containerPortal = 139FDEE61B06529A00C62182 /* RCTWebSocket.xcodeproj */;
			proxyType = 2;
			remoteGlobalIDString = 3DBE0D0D1F3B181C0099AA32;
			remoteInfo = "fishhook-tvOS";
		};
		7F5CA990208FE38F004F91CE /* PBXContainerItemProxy */ = {
			isa = PBXContainerItemProxy;
			containerPortal = 7F5CA956208FE38F004F91CE /* RNDocumentPicker.xcodeproj */;
			proxyType = 2;
			remoteGlobalIDString = E01DD9DB1D2311A600C39062;
			remoteInfo = RNDocumentPicker;
		};
		7F63D2801E6C957C001FAE12 /* PBXContainerItemProxy */ = {
			isa = PBXContainerItemProxy;
			containerPortal = 7F63D27B1E6C957C001FAE12 /* RCTPushNotification.xcodeproj */;
			proxyType = 2;
			remoteGlobalIDString = 134814201AA4EA6300B7C361;
			remoteInfo = RCTPushNotification;
		};
		7F63D2821E6C957C001FAE12 /* PBXContainerItemProxy */ = {
			isa = PBXContainerItemProxy;
			containerPortal = 7F63D27B1E6C957C001FAE12 /* RCTPushNotification.xcodeproj */;
			proxyType = 2;
			remoteGlobalIDString = 3D05745F1DE6004600184BB4;
			remoteInfo = "RCTPushNotification-tvOS";
		};
		7F642DEC2093530B00F3165E /* PBXContainerItemProxy */ = {
			isa = PBXContainerItemProxy;
			containerPortal = 7F642DE72093530B00F3165E /* RNDeviceInfo.xcodeproj */;
			proxyType = 2;
			remoteGlobalIDString = DA5891D81BA9A9FC002B4DB2;
			remoteInfo = RNDeviceInfo;
		};
		7F642DEE2093530B00F3165E /* PBXContainerItemProxy */ = {
			isa = PBXContainerItemProxy;
			containerPortal = 7F642DE72093530B00F3165E /* RNDeviceInfo.xcodeproj */;
			proxyType = 2;
			remoteGlobalIDString = E72EC1401F7ABB5A0001BC90;
			remoteInfo = "RNDeviceInfo-tvOS";
		};
		7F6877AF1E7835E50094B63F /* PBXContainerItemProxy */ = {
			isa = PBXContainerItemProxy;
			containerPortal = 7F6877AA1E7835E50094B63F /* ToolTipMenu.xcodeproj */;
			proxyType = 2;
			remoteGlobalIDString = 4681C0211B05271A004D67D4;
			remoteInfo = ToolTipMenu;
		};
		7F6877B11E7835E50094B63F /* PBXContainerItemProxy */ = {
			isa = PBXContainerItemProxy;
			containerPortal = 7F6877AA1E7835E50094B63F /* ToolTipMenu.xcodeproj */;
			proxyType = 2;
			remoteGlobalIDString = 4681C02C1B05271A004D67D4;
			remoteInfo = ToolTipMenuTests;
		};
		7F6FF6B4203499F400150948 /* PBXContainerItemProxy */ = {
			isa = PBXContainerItemProxy;
			containerPortal = 146833FF1AC3E56700842450 /* React.xcodeproj */;
			proxyType = 2;
			remoteGlobalIDString = EBF21BDC1FC498900052F4D5;
			remoteInfo = jsinspector;
		};
		7F6FF6B6203499F400150948 /* PBXContainerItemProxy */ = {
			isa = PBXContainerItemProxy;
			containerPortal = 146833FF1AC3E56700842450 /* React.xcodeproj */;
			proxyType = 2;
			remoteGlobalIDString = EBF21BFA1FC4989A0052F4D5;
			remoteInfo = "jsinspector-tvOS";
		};
		7F7D7F86201645D300D31155 /* PBXContainerItemProxy */ = {
			isa = PBXContainerItemProxy;
			containerPortal = 7F7D7F52201645D300D31155 /* ReactNativePermissions.xcodeproj */;
			proxyType = 2;
			remoteGlobalIDString = 9D23B34F1C767B80008B4819;
			remoteInfo = ReactNativePermissions;
		};
		7F8AAB3B1F4E0FEB00F5A52C /* PBXContainerItemProxy */ = {
			isa = PBXContainerItemProxy;
			containerPortal = 50ECB1D221E44F51B5690DF2 /* FastImage.xcodeproj */;
			proxyType = 2;
			remoteGlobalIDString = A287971D1DE0C0A60081BDFA;
			remoteInfo = FastImage;
		};
		7F8C49861F3DFC30003A22BA /* PBXContainerItemProxy */ = {
			isa = PBXContainerItemProxy;
			containerPortal = D0281D64B98143668D6AD42B /* RNLocalAuth.xcodeproj */;
			proxyType = 2;
			remoteGlobalIDString = 134814201AA4EA6300B7C361;
			remoteInfo = RNLocalAuth;
		};
		7F8C49F71F3E0710003A22BA /* PBXContainerItemProxy */ = {
			isa = PBXContainerItemProxy;
			containerPortal = EBA6063A99C141098D40C67A /* RNPasscodeStatus.xcodeproj */;
			proxyType = 2;
			remoteGlobalIDString = 732D5BB41C30EA5700CA0A32;
			remoteInfo = RNPasscodeStatus;
		};
		7F8C4A611F3E21FB003A22BA /* PBXContainerItemProxy */ = {
			isa = PBXContainerItemProxy;
			containerPortal = 27A6EA89298440439DA9F98D /* JailMonkey.xcodeproj */;
			proxyType = 2;
			remoteGlobalIDString = 38C138441D3FC3F600A8162D;
			remoteInfo = JailMonkey;
		};
		7F93F9D81FBB726B0088E416 /* PBXContainerItemProxy */ = {
			isa = PBXContainerItemProxy;
			containerPortal = DF9DAAAA482343F3910A1A4C /* RCTVideo.xcodeproj */;
			proxyType = 2;
			remoteGlobalIDString = 134814201AA4EA6300B7C361;
			remoteInfo = RCTVideo;
		};
		7F93F9DA1FBB726B0088E416 /* PBXContainerItemProxy */ = {
			isa = PBXContainerItemProxy;
			containerPortal = DF9DAAAA482343F3910A1A4C /* RCTVideo.xcodeproj */;
			proxyType = 2;
			remoteGlobalIDString = 641E28441F0EEC8500443AF6;
			remoteInfo = "RCTVideo-tvOS";
		};
		7FA795051F61A1A500C02924 /* PBXContainerItemProxy */ = {
			isa = PBXContainerItemProxy;
			containerPortal = 9552041247E749308CE7B412 /* RNSentry.xcodeproj */;
			proxyType = 2;
			remoteGlobalIDString = 134814201AA4EA6300B7C361;
			remoteInfo = RNSentry;
		};
		7FA7950A1F61A1A500C02924 /* PBXContainerItemProxy */ = {
			isa = PBXContainerItemProxy;
			containerPortal = 3B1E210BF3B649BBBF427977 /* ReactNativeExceptionHandler.xcodeproj */;
			proxyType = 2;
			remoteGlobalIDString = 134814201AA4EA6300B7C361;
			remoteInfo = ReactNativeExceptionHandler;
		};
		7FC200DE1EBB65100099331B /* PBXContainerItemProxy */ = {
			isa = PBXContainerItemProxy;
			containerPortal = 7FC200BC1EBB65100099331B /* ReactNativeNavigation.xcodeproj */;
			proxyType = 2;
			remoteGlobalIDString = D8AFADBD1BEE6F3F00A4592D;
			remoteInfo = ReactNativeNavigation;
		};
		7FD8DED92029ECDF001AAC5E /* PBXContainerItemProxy */ = {
			isa = PBXContainerItemProxy;
			containerPortal = 7FD8DE972029ECDE001AAC5E /* RNTableView.xcodeproj */;
			proxyType = 2;
			remoteGlobalIDString = 873769951B7CD6E900F7C3C2;
			remoteInfo = RNTableView;
		};
		7FDB92A61F706F45006CDFD1 /* PBXContainerItemProxy */ = {
			isa = PBXContainerItemProxy;
			containerPortal = 7FDB92751F706F45006CDFD1 /* RNImagePicker.xcodeproj */;
			proxyType = 2;
			remoteGlobalIDString = 014A3B5C1C6CF33500B6D375;
			remoteInfo = RNImagePicker;
		};
		7FDF28E01E1F4B1F00DBBE56 /* PBXContainerItemProxy */ = {
			isa = PBXContainerItemProxy;
			containerPortal = 2CBE9C0FB56E4FDA96C30792 /* RNSVG.xcodeproj */;
			proxyType = 2;
			remoteGlobalIDString = 0CF68AC11AF0540F00FF9E5C;
			remoteInfo = RNSVG;
		};
		7FDF290B1E1F4B4E00DBBE56 /* PBXContainerItemProxy */ = {
			isa = PBXContainerItemProxy;
			containerPortal = 2B25899FDAC149EB96ED3305 /* RNVectorIcons.xcodeproj */;
			proxyType = 2;
			remoteGlobalIDString = 5DBEB1501B18CEA900B34395;
			remoteInfo = RNVectorIcons;
		};
		7FFE328F1FD9CAF40038C7A0 /* PBXContainerItemProxy */ = {
			isa = PBXContainerItemProxy;
			containerPortal = 41898656FAE24E0BB390D0E4 /* RNReactNativeDocViewer.xcodeproj */;
			proxyType = 2;
			remoteGlobalIDString = 134814201AA4EA6300B7C361;
			remoteInfo = RNReactNativeDocViewer;
		};
		7FFE32941FD9CAF40038C7A0 /* PBXContainerItemProxy */ = {
			isa = PBXContainerItemProxy;
			containerPortal = 849D881A0372465294DE7315 /* RNSafeArea.xcodeproj */;
			proxyType = 2;
			remoteGlobalIDString = 6DA7B8031F692C4C00FD1D50;
			remoteInfo = RNSafeArea;
		};
		7FFE32A31FD9CB650038C7A0 /* PBXContainerItemProxy */ = {
			isa = PBXContainerItemProxy;
			containerPortal = 83CBB9F71A601CBA00E9B192 /* Project object */;
			proxyType = 1;
			remoteGlobalIDString = 7FFE32991FD9CB640038C7A0;
			remoteInfo = MattermostShare;
		};
		832341B41AAA6A8300B99B32 /* PBXContainerItemProxy */ = {
			isa = PBXContainerItemProxy;
			containerPortal = 832341B01AAA6A8300B99B32 /* RCTText.xcodeproj */;
			proxyType = 2;
			remoteGlobalIDString = 58B5119B1A9E6C1200147676;
			remoteInfo = RCTText;
		};
/* End PBXContainerItemProxy section */

/* Begin PBXCopyFilesBuildPhase section */
		37DA4BA41E6F55AD002B058E /* Embed Frameworks */ = {
			isa = PBXCopyFilesBuildPhase;
			buildActionMask = 2147483647;
			dstPath = "";
			dstSubfolderSpec = 10;
			files = (
			);
			name = "Embed Frameworks";
			runOnlyForDeploymentPostprocessing = 0;
		};
		7FFE32A91FD9CB650038C7A0 /* Embed App Extensions */ = {
			isa = PBXCopyFilesBuildPhase;
			buildActionMask = 2147483647;
			dstPath = "";
			dstSubfolderSpec = 13;
			files = (
				7FFE32A51FD9CB650038C7A0 /* MattermostShare.appex in Embed App Extensions */,
			);
			name = "Embed App Extensions";
			runOnlyForDeploymentPostprocessing = 0;
		};
/* End PBXCopyFilesBuildPhase section */

/* Begin PBXFileReference section */
		005346E5C0E542BFABAE1411 /* FontAwesome.ttf */ = {isa = PBXFileReference; explicitFileType = undefined; fileEncoding = 9; includeInIndex = 0; lastKnownFileType = unknown; name = FontAwesome.ttf; path = "../node_modules/react-native-vector-icons/Fonts/FontAwesome.ttf"; sourceTree = "<group>"; };
		00C302A71ABCB8CE00DB3ED1 /* RCTActionSheet.xcodeproj */ = {isa = PBXFileReference; lastKnownFileType = "wrapper.pb-project"; name = RCTActionSheet.xcodeproj; path = "../node_modules/react-native/Libraries/ActionSheetIOS/RCTActionSheet.xcodeproj"; sourceTree = "<group>"; };
		00C302B51ABCB90400DB3ED1 /* RCTGeolocation.xcodeproj */ = {isa = PBXFileReference; lastKnownFileType = "wrapper.pb-project"; name = RCTGeolocation.xcodeproj; path = "../node_modules/react-native/Libraries/Geolocation/RCTGeolocation.xcodeproj"; sourceTree = "<group>"; };
		00C302BB1ABCB91800DB3ED1 /* RCTImage.xcodeproj */ = {isa = PBXFileReference; lastKnownFileType = "wrapper.pb-project"; name = RCTImage.xcodeproj; path = "../node_modules/react-native/Libraries/Image/RCTImage.xcodeproj"; sourceTree = "<group>"; };
		00C302D31ABCB9D200DB3ED1 /* RCTNetwork.xcodeproj */ = {isa = PBXFileReference; lastKnownFileType = "wrapper.pb-project"; name = RCTNetwork.xcodeproj; path = "../node_modules/react-native/Libraries/Network/RCTNetwork.xcodeproj"; sourceTree = "<group>"; };
		00C302DF1ABCB9EE00DB3ED1 /* RCTVibration.xcodeproj */ = {isa = PBXFileReference; lastKnownFileType = "wrapper.pb-project"; name = RCTVibration.xcodeproj; path = "../node_modules/react-native/Libraries/Vibration/RCTVibration.xcodeproj"; sourceTree = "<group>"; };
		00E356EE1AD99517003FC87E /* MattermostTests.xctest */ = {isa = PBXFileReference; explicitFileType = wrapper.cfbundle; includeInIndex = 0; path = MattermostTests.xctest; sourceTree = BUILT_PRODUCTS_DIR; };
		00E356F11AD99517003FC87E /* Info.plist */ = {isa = PBXFileReference; lastKnownFileType = text.plist.xml; path = Info.plist; sourceTree = "<group>"; };
		00E356F21AD99517003FC87E /* MattermostTests.m */ = {isa = PBXFileReference; lastKnownFileType = sourcecode.c.objc; path = MattermostTests.m; sourceTree = "<group>"; };
		04AA5E8EF3B54735A11E3B95 /* MaterialCommunityIcons.ttf */ = {isa = PBXFileReference; explicitFileType = undefined; fileEncoding = 9; includeInIndex = 0; lastKnownFileType = unknown; name = MaterialCommunityIcons.ttf; path = "../node_modules/react-native-vector-icons/Fonts/MaterialCommunityIcons.ttf"; sourceTree = "<group>"; };
		0A091BF1A3D04650AD306A0D /* Zocial.ttf */ = {isa = PBXFileReference; explicitFileType = undefined; fileEncoding = 9; includeInIndex = 0; lastKnownFileType = unknown; name = Zocial.ttf; path = "../node_modules/react-native-vector-icons/Fonts/Zocial.ttf"; sourceTree = "<group>"; };
		0C0C75A424714EAC8E876A8F /* libFastImage.a */ = {isa = PBXFileReference; explicitFileType = undefined; fileEncoding = 9; includeInIndex = 0; lastKnownFileType = archive.ar; path = libFastImage.a; sourceTree = "<group>"; };
		0E617BF0F36D4E738F51D169 /* OpenSans-SemiboldItalic.ttf */ = {isa = PBXFileReference; explicitFileType = undefined; fileEncoding = 9; includeInIndex = 0; lastKnownFileType = unknown; name = "OpenSans-SemiboldItalic.ttf"; path = "../assets/fonts/OpenSans-SemiboldItalic.ttf"; sourceTree = "<group>"; };
		139105B61AF99BAD00B5F7CC /* RCTSettings.xcodeproj */ = {isa = PBXFileReference; lastKnownFileType = "wrapper.pb-project"; name = RCTSettings.xcodeproj; path = "../node_modules/react-native/Libraries/Settings/RCTSettings.xcodeproj"; sourceTree = "<group>"; };
		139FDEE61B06529A00C62182 /* RCTWebSocket.xcodeproj */ = {isa = PBXFileReference; lastKnownFileType = "wrapper.pb-project"; name = RCTWebSocket.xcodeproj; path = "../node_modules/react-native/Libraries/WebSocket/RCTWebSocket.xcodeproj"; sourceTree = "<group>"; };
		13B07F961A680F5B00A75B9A /* Mattermost.app */ = {isa = PBXFileReference; explicitFileType = wrapper.application; includeInIndex = 0; path = Mattermost.app; sourceTree = BUILT_PRODUCTS_DIR; };
		13B07FAF1A68108700A75B9A /* AppDelegate.h */ = {isa = PBXFileReference; fileEncoding = 4; lastKnownFileType = sourcecode.c.h; name = AppDelegate.h; path = Mattermost/AppDelegate.h; sourceTree = "<group>"; };
		13B07FB01A68108700A75B9A /* AppDelegate.m */ = {isa = PBXFileReference; fileEncoding = 4; lastKnownFileType = sourcecode.c.objc; name = AppDelegate.m; path = Mattermost/AppDelegate.m; sourceTree = "<group>"; };
		13B07FB51A68108700A75B9A /* Images.xcassets */ = {isa = PBXFileReference; lastKnownFileType = folder.assetcatalog; name = Images.xcassets; path = Mattermost/Images.xcassets; sourceTree = "<group>"; };
		13B07FB61A68108700A75B9A /* Info.plist */ = {isa = PBXFileReference; fileEncoding = 4; lastKnownFileType = text.plist.xml; name = Info.plist; path = Mattermost/Info.plist; sourceTree = "<group>"; };
		13B07FB71A68108700A75B9A /* main.m */ = {isa = PBXFileReference; fileEncoding = 4; lastKnownFileType = sourcecode.c.objc; name = main.m; path = Mattermost/main.m; sourceTree = "<group>"; };
		146833FF1AC3E56700842450 /* React.xcodeproj */ = {isa = PBXFileReference; lastKnownFileType = "wrapper.pb-project"; name = React.xcodeproj; path = "../node_modules/react-native/React/React.xcodeproj"; sourceTree = "<group>"; };
		17A75F5A3D0D4A4A995DCD76 /* libRNPasscodeStatus.a */ = {isa = PBXFileReference; explicitFileType = undefined; fileEncoding = 9; includeInIndex = 0; lastKnownFileType = archive.ar; path = libRNPasscodeStatus.a; sourceTree = "<group>"; };
		27A6EA89298440439DA9F98D /* JailMonkey.xcodeproj */ = {isa = PBXFileReference; explicitFileType = undefined; fileEncoding = 9; includeInIndex = 0; lastKnownFileType = "wrapper.pb-project"; name = JailMonkey.xcodeproj; path = "../node_modules/jail-monkey/JailMonkey.xcodeproj"; sourceTree = "<group>"; };
		2AE23B96BF7545B9A77C0C87 /* libRNSentry.a */ = {isa = PBXFileReference; explicitFileType = undefined; fileEncoding = 9; includeInIndex = 0; lastKnownFileType = archive.ar; path = libRNSentry.a; sourceTree = "<group>"; };
		2B25899FDAC149EB96ED3305 /* RNVectorIcons.xcodeproj */ = {isa = PBXFileReference; explicitFileType = undefined; fileEncoding = 9; includeInIndex = 0; lastKnownFileType = "wrapper.pb-project"; name = RNVectorIcons.xcodeproj; path = "../node_modules/react-native-vector-icons/RNVectorIcons.xcodeproj"; sourceTree = "<group>"; };
		2CBE9C0FB56E4FDA96C30792 /* RNSVG.xcodeproj */ = {isa = PBXFileReference; explicitFileType = undefined; fileEncoding = 9; includeInIndex = 0; lastKnownFileType = "wrapper.pb-project"; name = RNSVG.xcodeproj; path = "../node_modules/react-native-svg/ios/RNSVG.xcodeproj"; sourceTree = "<group>"; };
		2DCFD31D3F4A4154822AB532 /* Ionicons.ttf */ = {isa = PBXFileReference; explicitFileType = undefined; fileEncoding = 9; includeInIndex = 0; lastKnownFileType = unknown; name = Ionicons.ttf; path = "../node_modules/react-native-vector-icons/Fonts/Ionicons.ttf"; sourceTree = "<group>"; };
		32AC3D4EA79E44738A6E9766 /* OpenSans-BoldItalic.ttf */ = {isa = PBXFileReference; explicitFileType = undefined; fileEncoding = 9; includeInIndex = 0; lastKnownFileType = unknown; name = "OpenSans-BoldItalic.ttf"; path = "../assets/fonts/OpenSans-BoldItalic.ttf"; sourceTree = "<group>"; };
		349FBA7338E74D9BBD709528 /* EvilIcons.ttf */ = {isa = PBXFileReference; explicitFileType = undefined; fileEncoding = 9; includeInIndex = 0; lastKnownFileType = unknown; name = EvilIcons.ttf; path = "../node_modules/react-native-vector-icons/Fonts/EvilIcons.ttf"; sourceTree = "<group>"; };
		356C9186FA374641A00EB2EA /* MaterialIcons.ttf */ = {isa = PBXFileReference; explicitFileType = undefined; fileEncoding = 9; includeInIndex = 0; lastKnownFileType = unknown; name = MaterialIcons.ttf; path = "../node_modules/react-native-vector-icons/Fonts/MaterialIcons.ttf"; sourceTree = "<group>"; };
		3647DF63D6764CF093375861 /* OpenSans-ExtraBold.ttf */ = {isa = PBXFileReference; explicitFileType = undefined; fileEncoding = 9; includeInIndex = 0; lastKnownFileType = unknown; name = "OpenSans-ExtraBold.ttf"; path = "../assets/fonts/OpenSans-ExtraBold.ttf"; sourceTree = "<group>"; };
		3752184A1F4B9E980035444B /* RCTCameraRoll.xcodeproj */ = {isa = PBXFileReference; lastKnownFileType = "wrapper.pb-project"; name = RCTCameraRoll.xcodeproj; path = "../node_modules/react-native/Libraries/CameraRoll/RCTCameraRoll.xcodeproj"; sourceTree = "<group>"; };
		37ABD3971F4CE13B001FDE6B /* ART.xcodeproj */ = {isa = PBXFileReference; lastKnownFileType = "wrapper.pb-project"; name = ART.xcodeproj; path = "../node_modules/react-native/Libraries/ART/ART.xcodeproj"; sourceTree = "<group>"; };
		3820CC3BBC4B0129958555A9 /* Pods-MattermostTests.debug.xcconfig */ = {isa = PBXFileReference; includeInIndex = 1; lastKnownFileType = text.xcconfig; name = "Pods-MattermostTests.debug.xcconfig"; path = "Pods/Target Support Files/Pods-MattermostTests/Pods-MattermostTests.debug.xcconfig"; sourceTree = "<group>"; };
		3B1E210BF3B649BBBF427977 /* ReactNativeExceptionHandler.xcodeproj */ = {isa = PBXFileReference; explicitFileType = undefined; fileEncoding = 9; includeInIndex = 0; lastKnownFileType = "wrapper.pb-project"; name = ReactNativeExceptionHandler.xcodeproj; path = "../node_modules/react-native-exception-handler/ios/ReactNativeExceptionHandler.xcodeproj"; sourceTree = "<group>"; };
		41465DE822E9429EB8B90CB4 /* Pods-MattermostTests.release.xcconfig */ = {isa = PBXFileReference; includeInIndex = 1; lastKnownFileType = text.xcconfig; name = "Pods-MattermostTests.release.xcconfig"; path = "Pods/Target Support Files/Pods-MattermostTests/Pods-MattermostTests.release.xcconfig"; sourceTree = "<group>"; };
		41898656FAE24E0BB390D0E4 /* RNReactNativeDocViewer.xcodeproj */ = {isa = PBXFileReference; explicitFileType = undefined; fileEncoding = 9; includeInIndex = 0; lastKnownFileType = "wrapper.pb-project"; name = RNReactNativeDocViewer.xcodeproj; path = "../node_modules/react-native-doc-viewer/ios/RNReactNativeDocViewer.xcodeproj"; sourceTree = "<group>"; };
		41F3AFE83AAF4B74878AB78A /* OpenSans-Italic.ttf */ = {isa = PBXFileReference; explicitFileType = undefined; fileEncoding = 9; includeInIndex = 0; lastKnownFileType = unknown; name = "OpenSans-Italic.ttf"; path = "../assets/fonts/OpenSans-Italic.ttf"; sourceTree = "<group>"; };
		4246DC09024BB33A3E491E25 /* libPods-MattermostTests.a */ = {isa = PBXFileReference; explicitFileType = archive.ar; includeInIndex = 0; path = "libPods-MattermostTests.a"; sourceTree = BUILT_PRODUCTS_DIR; };
		4A22BC320BA04E18A7F2A4E6 /* libReactNativeExceptionHandler.a */ = {isa = PBXFileReference; explicitFileType = undefined; fileEncoding = 9; includeInIndex = 0; lastKnownFileType = archive.ar; path = libReactNativeExceptionHandler.a; sourceTree = "<group>"; };
		4B19E38FBCB94C57BB03B8E6 /* libRNFetchBlob.a */ = {isa = PBXFileReference; explicitFileType = undefined; fileEncoding = 9; includeInIndex = 0; lastKnownFileType = archive.ar; path = libRNFetchBlob.a; sourceTree = "<group>"; };
		50ECB1D221E44F51B5690DF2 /* FastImage.xcodeproj */ = {isa = PBXFileReference; explicitFileType = undefined; fileEncoding = 9; includeInIndex = 0; lastKnownFileType = "wrapper.pb-project"; name = FastImage.xcodeproj; path = "../node_modules/react-native-fast-image/ios/FastImage.xcodeproj"; sourceTree = "<group>"; };
		51F5A483EA9F4A9A87ACFB59 /* Foundation.ttf */ = {isa = PBXFileReference; explicitFileType = undefined; fileEncoding = 9; includeInIndex = 0; lastKnownFileType = unknown; name = Foundation.ttf; path = "../node_modules/react-native-vector-icons/Fonts/Foundation.ttf"; sourceTree = "<group>"; };
		546CB0A5BB8F453890CBA559 /* RNFetchBlob.xcodeproj */ = {isa = PBXFileReference; explicitFileType = undefined; fileEncoding = 9; includeInIndex = 0; lastKnownFileType = "wrapper.pb-project"; name = RNFetchBlob.xcodeproj; path = "../node_modules/react-native-fetch-blob/ios/RNFetchBlob.xcodeproj"; sourceTree = "<group>"; };
		5E91572D1DD0AC6500FF2AA8 /* RCTAnimation.xcodeproj */ = {isa = PBXFileReference; lastKnownFileType = "wrapper.pb-project"; name = RCTAnimation.xcodeproj; path = "../node_modules/react-native/Libraries/NativeAnimation/RCTAnimation.xcodeproj"; sourceTree = "<group>"; };
		62A58E5E984E4CF1811620B8 /* RNCookieManagerIOS.xcodeproj */ = {isa = PBXFileReference; explicitFileType = undefined; fileEncoding = 9; includeInIndex = 0; lastKnownFileType = "wrapper.pb-project"; name = RNCookieManagerIOS.xcodeproj; path = "../node_modules/react-native-cookies/ios/RNCookieManagerIOS.xcodeproj"; sourceTree = "<group>"; };
		634A8F047C73D24A87850EC0 /* Pods-Mattermost.debug.xcconfig */ = {isa = PBXFileReference; includeInIndex = 1; lastKnownFileType = text.xcconfig; name = "Pods-Mattermost.debug.xcconfig"; path = "Pods/Target Support Files/Pods-Mattermost/Pods-Mattermost.debug.xcconfig"; sourceTree = "<group>"; };
		6561AEAC21CC40B8A72ABB93 /* OpenSans-Light.ttf */ = {isa = PBXFileReference; explicitFileType = undefined; fileEncoding = 9; includeInIndex = 0; lastKnownFileType = unknown; name = "OpenSans-Light.ttf"; path = "../assets/fonts/OpenSans-Light.ttf"; sourceTree = "<group>"; };
		65FD5EA57EBAE06106094B2F /* libPods-Mattermost.a */ = {isa = PBXFileReference; explicitFileType = archive.ar; includeInIndex = 0; path = "libPods-Mattermost.a"; sourceTree = BUILT_PRODUCTS_DIR; };
		6BAF8296411D4657B5A0E8F8 /* libRNReactNativeDocViewer.a */ = {isa = PBXFileReference; explicitFileType = undefined; fileEncoding = 9; includeInIndex = 0; lastKnownFileType = archive.ar; path = libRNReactNativeDocViewer.a; sourceTree = "<group>"; };
		74D116A3208A8C8400CF8A79 /* libRNKeychain.a */ = {isa = PBXFileReference; explicitFileType = archive.ar; path = libRNKeychain.a; sourceTree = BUILT_PRODUCTS_DIR; };
		74D116A4208A8D3000CF8A79 /* RNKeychain.xcodeproj */ = {isa = PBXFileReference; lastKnownFileType = "wrapper.pb-project"; name = RNKeychain.xcodeproj; path = "../node_modules/react-native-keychain/RNKeychain.xcodeproj"; sourceTree = "<group>"; };
		7535D128F00C4A47A182627E /* libRNCookieManagerIOS.a */ = {isa = PBXFileReference; explicitFileType = undefined; fileEncoding = 9; includeInIndex = 0; lastKnownFileType = archive.ar; path = libRNCookieManagerIOS.a; sourceTree = "<group>"; };
		77810F0A063349439B0D8B6B /* libJailMonkey.a */ = {isa = PBXFileReference; explicitFileType = undefined; fileEncoding = 9; includeInIndex = 0; lastKnownFileType = archive.ar; path = libJailMonkey.a; sourceTree = "<group>"; };
		78C398B01ACF4ADC00677621 /* RCTLinking.xcodeproj */ = {isa = PBXFileReference; lastKnownFileType = "wrapper.pb-project"; name = RCTLinking.xcodeproj; path = "../node_modules/react-native/Libraries/LinkingIOS/RCTLinking.xcodeproj"; sourceTree = "<group>"; };
		79CB6EBA24FE4ABFB0C155F0 /* YTPlayerView-iframe-player.html */ = {isa = PBXFileReference; explicitFileType = undefined; fileEncoding = 9; includeInIndex = 0; lastKnownFileType = unknown; name = "YTPlayerView-iframe-player.html"; path = "../node_modules/react-native-youtube/assets/YTPlayerView-iframe-player.html"; sourceTree = "<group>"; };
		7DCC3D826CE640AF8F491692 /* BVLinearGradient.xcodeproj */ = {isa = PBXFileReference; explicitFileType = undefined; fileEncoding = 9; includeInIndex = 0; lastKnownFileType = "wrapper.pb-project"; name = BVLinearGradient.xcodeproj; path = "../node_modules/react-native-linear-gradient/BVLinearGradient.xcodeproj"; sourceTree = "<group>"; };
		7F26919B1EE1DC51007574FE /* RNNotifications.xcodeproj */ = {isa = PBXFileReference; lastKnownFileType = "wrapper.pb-project"; name = RNNotifications.xcodeproj; path = "../node_modules/react-native-notifications/RNNotifications/RNNotifications.xcodeproj"; sourceTree = "<group>"; };
		7F292A701E8AB73400A450A3 /* SplashScreenResource */ = {isa = PBXFileReference; lastKnownFileType = folder; path = SplashScreenResource; sourceTree = "<group>"; };
		7F292AA41E8ABB1100A450A3 /* LaunchScreen.xib */ = {isa = PBXFileReference; fileEncoding = 4; lastKnownFileType = file.xib; name = LaunchScreen.xib; path = SplashScreenResource/LaunchScreen.xib; sourceTree = "<group>"; };
		7F292AA51E8ABB1100A450A3 /* splash.png */ = {isa = PBXFileReference; lastKnownFileType = image.png; name = splash.png; path = SplashScreenResource/splash.png; sourceTree = "<group>"; };
		7F380D0A1FDB28160061AAD2 /* MattermostShare.entitlements */ = {isa = PBXFileReference; lastKnownFileType = text.plist.entitlements; path = MattermostShare.entitlements; sourceTree = "<group>"; };
		7F43D5DF1F6BF994001FC614 /* libRNSVG.a */ = {isa = PBXFileReference; lastKnownFileType = archive.ar; name = libRNSVG.a; path = "../../../../../../../Library/Developer/Xcode/DerivedData/Mattermost-czlinsdviifujheezzjvmisotjrm/Build/Products/Debug-iphonesimulator/libRNSVG.a"; sourceTree = "<group>"; };
		7F43D6051F6BF9EB001FC614 /* libPods-Mattermost.a */ = {isa = PBXFileReference; lastKnownFileType = archive.ar; name = "libPods-Mattermost.a"; path = "../../../../../../../Library/Developer/Xcode/DerivedData/Mattermost-czlinsdviifujheezzjvmisotjrm/Build/Products/Debug-iphonesimulator/libPods-Mattermost.a"; sourceTree = "<group>"; };
		7F50C968203C6E80007CA374 /* SessionManager.h */ = {isa = PBXFileReference; lastKnownFileType = sourcecode.c.h; path = SessionManager.h; sourceTree = "<group>"; };
		7F50C969203C6E80007CA374 /* SessionManager.m */ = {isa = PBXFileReference; lastKnownFileType = sourcecode.c.objc; path = SessionManager.m; sourceTree = "<group>"; };
		7F5CA956208FE38F004F91CE /* RNDocumentPicker.xcodeproj */ = {isa = PBXFileReference; lastKnownFileType = "wrapper.pb-project"; name = RNDocumentPicker.xcodeproj; path = "../node_modules/react-native-document-picker/ios/RNDocumentPicker.xcodeproj"; sourceTree = "<group>"; };
		7F63D27B1E6C957C001FAE12 /* RCTPushNotification.xcodeproj */ = {isa = PBXFileReference; lastKnownFileType = "wrapper.pb-project"; name = RCTPushNotification.xcodeproj; path = "../node_modules/react-native/Libraries/PushNotificationIOS/RCTPushNotification.xcodeproj"; sourceTree = "<group>"; };
		7F63D2C21E6DD98A001FAE12 /* Mattermost.entitlements */ = {isa = PBXFileReference; lastKnownFileType = text.plist.entitlements; name = Mattermost.entitlements; path = Mattermost/Mattermost.entitlements; sourceTree = "<group>"; };
		7F642DE72093530B00F3165E /* RNDeviceInfo.xcodeproj */ = {isa = PBXFileReference; lastKnownFileType = "wrapper.pb-project"; name = RNDeviceInfo.xcodeproj; path = "../node_modules/react-native-device-info/ios/RNDeviceInfo.xcodeproj"; sourceTree = "<group>"; };
		7F6877AA1E7835E50094B63F /* ToolTipMenu.xcodeproj */ = {isa = PBXFileReference; lastKnownFileType = "wrapper.pb-project"; name = ToolTipMenu.xcodeproj; path = "../node_modules/react-native-tooltip/ToolTipMenu.xcodeproj"; sourceTree = "<group>"; };
		7F6C47A31FE87E8C00F5A912 /* PerformRequests.h */ = {isa = PBXFileReference; lastKnownFileType = sourcecode.c.h; path = PerformRequests.h; sourceTree = "<group>"; };
		7F6C47A41FE87E8C00F5A912 /* PerformRequests.m */ = {isa = PBXFileReference; lastKnownFileType = sourcecode.c.objc; path = PerformRequests.m; sourceTree = "<group>"; };
		7F7D7F52201645D300D31155 /* ReactNativePermissions.xcodeproj */ = {isa = PBXFileReference; lastKnownFileType = "wrapper.pb-project"; name = ReactNativePermissions.xcodeproj; path = "../node_modules/react-native-permissions/ios/ReactNativePermissions.xcodeproj"; sourceTree = "<group>"; };
		7FC200BC1EBB65100099331B /* ReactNativeNavigation.xcodeproj */ = {isa = PBXFileReference; lastKnownFileType = "wrapper.pb-project"; name = ReactNativeNavigation.xcodeproj; path = "../node_modules/react-native-navigation/ios/ReactNativeNavigation.xcodeproj"; sourceTree = "<group>"; };
		7FD8DE972029ECDE001AAC5E /* RNTableView.xcodeproj */ = {isa = PBXFileReference; lastKnownFileType = "wrapper.pb-project"; name = RNTableView.xcodeproj; path = "../node_modules/react-native-tableview/RNTableView.xcodeproj"; sourceTree = "<group>"; };
		7FDB92751F706F45006CDFD1 /* RNImagePicker.xcodeproj */ = {isa = PBXFileReference; lastKnownFileType = "wrapper.pb-project"; name = RNImagePicker.xcodeproj; path = "../node_modules/react-native-image-picker/ios/RNImagePicker.xcodeproj"; sourceTree = "<group>"; };
		7FEB10961F6101710039A015 /* BlurAppScreen.h */ = {isa = PBXFileReference; fileEncoding = 4; lastKnownFileType = sourcecode.c.h; name = BlurAppScreen.h; path = Mattermost/BlurAppScreen.h; sourceTree = "<group>"; };
		7FEB10971F6101710039A015 /* BlurAppScreen.m */ = {isa = PBXFileReference; fileEncoding = 4; lastKnownFileType = sourcecode.c.objc; name = BlurAppScreen.m; path = Mattermost/BlurAppScreen.m; sourceTree = "<group>"; };
		7FEB10991F61019C0039A015 /* MattermostManaged.h */ = {isa = PBXFileReference; fileEncoding = 4; lastKnownFileType = sourcecode.c.h; name = MattermostManaged.h; path = Mattermost/MattermostManaged.h; sourceTree = "<group>"; };
		7FEB109A1F61019C0039A015 /* MattermostManaged.m */ = {isa = PBXFileReference; fileEncoding = 4; lastKnownFileType = sourcecode.c.objc; name = MattermostManaged.m; path = Mattermost/MattermostManaged.m; sourceTree = "<group>"; };
		7FEB109B1F61019C0039A015 /* UIImage+ImageEffects.h */ = {isa = PBXFileReference; fileEncoding = 4; lastKnownFileType = sourcecode.c.h; name = "UIImage+ImageEffects.h"; path = "Mattermost/UIImage+ImageEffects.h"; sourceTree = "<group>"; };
		7FEB109C1F61019C0039A015 /* UIImage+ImageEffects.m */ = {isa = PBXFileReference; fileEncoding = 4; lastKnownFileType = sourcecode.c.objc; name = "UIImage+ImageEffects.m"; path = "Mattermost/UIImage+ImageEffects.m"; sourceTree = "<group>"; };
		7FF7BE6B1FDEE5E8005E55FE /* MattermostBucket.h */ = {isa = PBXFileReference; lastKnownFileType = sourcecode.c.h; path = MattermostBucket.h; sourceTree = "<group>"; };
		7FF7BE6C1FDEE5E8005E55FE /* MattermostBucket.m */ = {isa = PBXFileReference; lastKnownFileType = sourcecode.c.objc; path = MattermostBucket.m; sourceTree = "<group>"; };
		7FFE329A1FD9CB640038C7A0 /* MattermostShare.appex */ = {isa = PBXFileReference; explicitFileType = "wrapper.app-extension"; includeInIndex = 0; path = MattermostShare.appex; sourceTree = BUILT_PRODUCTS_DIR; };
		7FFE329C1FD9CB650038C7A0 /* ShareViewController.h */ = {isa = PBXFileReference; lastKnownFileType = sourcecode.c.h; path = ShareViewController.h; sourceTree = "<group>"; };
		7FFE329D1FD9CB650038C7A0 /* ShareViewController.m */ = {isa = PBXFileReference; lastKnownFileType = sourcecode.c.objc; path = ShareViewController.m; sourceTree = "<group>"; };
		7FFE32A01FD9CB650038C7A0 /* Base */ = {isa = PBXFileReference; lastKnownFileType = file.storyboard; name = Base; path = Base.lproj/MainInterface.storyboard; sourceTree = "<group>"; };
		7FFE32A21FD9CB650038C7A0 /* Info.plist */ = {isa = PBXFileReference; lastKnownFileType = text.plist.xml; path = Info.plist; sourceTree = "<group>"; };
		7FFE32B51FD9CCAA0038C7A0 /* FLAnimatedImage.framework */ = {isa = PBXFileReference; explicitFileType = wrapper.framework; path = FLAnimatedImage.framework; sourceTree = BUILT_PRODUCTS_DIR; };
		7FFE32B61FD9CCAA0038C7A0 /* KSCrash.framework */ = {isa = PBXFileReference; explicitFileType = wrapper.framework; path = KSCrash.framework; sourceTree = BUILT_PRODUCTS_DIR; };
		7FFE32B71FD9CCAA0038C7A0 /* KSCrash.framework */ = {isa = PBXFileReference; explicitFileType = wrapper.framework; path = KSCrash.framework; sourceTree = BUILT_PRODUCTS_DIR; };
		7FFE32B81FD9CCAA0038C7A0 /* libKSCrashLib.a */ = {isa = PBXFileReference; explicitFileType = archive.ar; path = libKSCrashLib.a; sourceTree = BUILT_PRODUCTS_DIR; };
		7FFE32B91FD9CCAA0038C7A0 /* libSDWebImage iOS static.a */ = {isa = PBXFileReference; explicitFileType = archive.ar; path = "libSDWebImage iOS static.a"; sourceTree = BUILT_PRODUCTS_DIR; };
		7FFE32BA1FD9CCAA0038C7A0 /* libSentryStatic.a */ = {isa = PBXFileReference; explicitFileType = archive.ar; path = libSentryStatic.a; sourceTree = BUILT_PRODUCTS_DIR; };
		7FFE32BB1FD9CCAA0038C7A0 /* libXCDYouTubeKit.a */ = {isa = PBXFileReference; explicitFileType = archive.ar; path = libXCDYouTubeKit.a; sourceTree = BUILT_PRODUCTS_DIR; };
		7FFE32BC1FD9CCAA0038C7A0 /* PerformanceBezier.framework */ = {isa = PBXFileReference; explicitFileType = wrapper.framework; path = PerformanceBezier.framework; sourceTree = BUILT_PRODUCTS_DIR; };
		7FFE32BD1FD9CCAA0038C7A0 /* QuartzBookPack.framework */ = {isa = PBXFileReference; explicitFileType = wrapper.framework; path = QuartzBookPack.framework; sourceTree = BUILT_PRODUCTS_DIR; };
		7FFE32BE1FD9CCAA0038C7A0 /* SDWebImage.framework */ = {isa = PBXFileReference; explicitFileType = wrapper.framework; path = SDWebImage.framework; sourceTree = BUILT_PRODUCTS_DIR; };
		7FFE32BF1FD9CCAA0038C7A0 /* Sentry.framework */ = {isa = PBXFileReference; explicitFileType = wrapper.framework; path = Sentry.framework; sourceTree = BUILT_PRODUCTS_DIR; };
		832341B01AAA6A8300B99B32 /* RCTText.xcodeproj */ = {isa = PBXFileReference; lastKnownFileType = "wrapper.pb-project"; name = RCTText.xcodeproj; path = "../node_modules/react-native/Libraries/Text/RCTText.xcodeproj"; sourceTree = "<group>"; };
		849D881A0372465294DE7315 /* RNSafeArea.xcodeproj */ = {isa = PBXFileReference; explicitFileType = undefined; fileEncoding = 9; includeInIndex = 0; lastKnownFileType = "wrapper.pb-project"; name = RNSafeArea.xcodeproj; path = "../node_modules/react-native-safe-area/ios/RNSafeArea.xcodeproj"; sourceTree = "<group>"; };
		8606EB1EB7E349EF8248933E /* libz.tbd */ = {isa = PBXFileReference; explicitFileType = undefined; fileEncoding = 9; includeInIndex = 0; lastKnownFileType = "sourcecode.text-based-dylib-definition"; name = libz.tbd; path = usr/lib/libz.tbd; sourceTree = SDKROOT; };
		9263CF9B16054263B13EA23B /* libRNSafeArea.a */ = {isa = PBXFileReference; explicitFileType = undefined; fileEncoding = 9; includeInIndex = 0; lastKnownFileType = archive.ar; path = libRNSafeArea.a; sourceTree = "<group>"; };
		9552041247E749308CE7B412 /* RNSentry.xcodeproj */ = {isa = PBXFileReference; explicitFileType = undefined; fileEncoding = 9; includeInIndex = 0; lastKnownFileType = "wrapper.pb-project"; name = RNSentry.xcodeproj; path = "../node_modules/react-native-sentry/ios/RNSentry.xcodeproj"; sourceTree = "<group>"; };
		A2968536BEC74A4ABBB73BD9 /* RCTYouTube.xcodeproj */ = {isa = PBXFileReference; explicitFileType = undefined; fileEncoding = 9; includeInIndex = 0; lastKnownFileType = "wrapper.pb-project"; name = RCTYouTube.xcodeproj; path = "../node_modules/react-native-youtube/RCTYouTube.xcodeproj"; sourceTree = "<group>"; };
		AC6EB561E1F64C17A69D2FAD /* Entypo.ttf */ = {isa = PBXFileReference; explicitFileType = undefined; fileEncoding = 9; includeInIndex = 0; lastKnownFileType = unknown; name = Entypo.ttf; path = "../node_modules/react-native-vector-icons/Fonts/Entypo.ttf"; sourceTree = "<group>"; };
		ACC6B9FDC0AD45A6BFA4FBCD /* libBVLinearGradient.a */ = {isa = PBXFileReference; explicitFileType = undefined; fileEncoding = 9; includeInIndex = 0; lastKnownFileType = archive.ar; path = libBVLinearGradient.a; sourceTree = "<group>"; };
		B89192186C764B9FA473403A /* libRCTVideo.a */ = {isa = PBXFileReference; explicitFileType = undefined; fileEncoding = 9; includeInIndex = 0; lastKnownFileType = archive.ar; path = libRCTVideo.a; sourceTree = "<group>"; };
		BC977883E2624E05975CA65B /* OpenSans-Regular.ttf */ = {isa = PBXFileReference; explicitFileType = undefined; fileEncoding = 9; includeInIndex = 0; lastKnownFileType = unknown; name = "OpenSans-Regular.ttf"; path = "../assets/fonts/OpenSans-Regular.ttf"; sourceTree = "<group>"; };
		BE17F630DB5D41FD93F32D22 /* OpenSans-LightItalic.ttf */ = {isa = PBXFileReference; explicitFileType = undefined; fileEncoding = 9; includeInIndex = 0; lastKnownFileType = unknown; name = "OpenSans-LightItalic.ttf"; path = "../assets/fonts/OpenSans-LightItalic.ttf"; sourceTree = "<group>"; };
		BFB7025EA936C1B5DC9725C2 /* Pods-Mattermost.release.xcconfig */ = {isa = PBXFileReference; includeInIndex = 1; lastKnownFileType = text.xcconfig; name = "Pods-Mattermost.release.xcconfig"; path = "Pods/Target Support Files/Pods-Mattermost/Pods-Mattermost.release.xcconfig"; sourceTree = "<group>"; };
		C78A387124874496AD2C1466 /* OpenSans-Semibold.ttf */ = {isa = PBXFileReference; explicitFileType = undefined; fileEncoding = 9; includeInIndex = 0; lastKnownFileType = unknown; name = "OpenSans-Semibold.ttf"; path = "../assets/fonts/OpenSans-Semibold.ttf"; sourceTree = "<group>"; };
		D0281D64B98143668D6AD42B /* RNLocalAuth.xcodeproj */ = {isa = PBXFileReference; explicitFileType = undefined; fileEncoding = 9; includeInIndex = 0; lastKnownFileType = "wrapper.pb-project"; name = RNLocalAuth.xcodeproj; path = "../node_modules/react-native-local-auth/RNLocalAuth.xcodeproj"; sourceTree = "<group>"; };
		D4B1B363C2414DA19C1AC521 /* OpenSans-Bold.ttf */ = {isa = PBXFileReference; explicitFileType = undefined; fileEncoding = 9; includeInIndex = 0; lastKnownFileType = unknown; name = "OpenSans-Bold.ttf"; path = "../assets/fonts/OpenSans-Bold.ttf"; sourceTree = "<group>"; };
		DF9DAAAA482343F3910A1A4C /* RCTVideo.xcodeproj */ = {isa = PBXFileReference; explicitFileType = undefined; fileEncoding = 9; includeInIndex = 0; lastKnownFileType = "wrapper.pb-project"; name = RCTVideo.xcodeproj; path = "../node_modules/react-native-video/ios/RCTVideo.xcodeproj"; sourceTree = "<group>"; };
		EBA6063A99C141098D40C67A /* RNPasscodeStatus.xcodeproj */ = {isa = PBXFileReference; explicitFileType = undefined; fileEncoding = 9; includeInIndex = 0; lastKnownFileType = "wrapper.pb-project"; name = RNPasscodeStatus.xcodeproj; path = "../node_modules/react-native-passcode-status/ios/RNPasscodeStatus.xcodeproj"; sourceTree = "<group>"; };
		EDC04CBCF81642219D199CBB /* Octicons.ttf */ = {isa = PBXFileReference; explicitFileType = undefined; fileEncoding = 9; includeInIndex = 0; lastKnownFileType = unknown; name = Octicons.ttf; path = "../node_modules/react-native-vector-icons/Fonts/Octicons.ttf"; sourceTree = "<group>"; };
		EE3EE4548D3F4A49B1274722 /* libRNLocalAuth.a */ = {isa = PBXFileReference; explicitFileType = undefined; fileEncoding = 9; includeInIndex = 0; lastKnownFileType = archive.ar; path = libRNLocalAuth.a; sourceTree = "<group>"; };
		EE671DF7637347CD8C069819 /* libRNDeviceInfo.a */ = {isa = PBXFileReference; explicitFileType = undefined; fileEncoding = 9; includeInIndex = 0; lastKnownFileType = archive.ar; path = libRNDeviceInfo.a; sourceTree = "<group>"; };
		F1F071EE85494E269A50AE88 /* SimpleLineIcons.ttf */ = {isa = PBXFileReference; explicitFileType = undefined; fileEncoding = 9; includeInIndex = 0; lastKnownFileType = unknown; name = SimpleLineIcons.ttf; path = "../node_modules/react-native-vector-icons/Fonts/SimpleLineIcons.ttf"; sourceTree = "<group>"; };
		FBBEC29EE2D3418D9AC33BD5 /* OpenSans-ExtraBoldItalic.ttf */ = {isa = PBXFileReference; explicitFileType = undefined; fileEncoding = 9; includeInIndex = 0; lastKnownFileType = unknown; name = "OpenSans-ExtraBoldItalic.ttf"; path = "../assets/fonts/OpenSans-ExtraBoldItalic.ttf"; sourceTree = "<group>"; };
/* End PBXFileReference section */

/* Begin PBXFrameworksBuildPhase section */
		00E356EB1AD99517003FC87E /* Frameworks */ = {
			isa = PBXFrameworksBuildPhase;
			buildActionMask = 2147483647;
			files = (
				140ED2AC1D01E1AD002B40FF /* libReact.a in Frameworks */,
				F23C99AA5FA10E457A76803A /* libPods-MattermostTests.a in Frameworks */,
			);
			runOnlyForDeploymentPostprocessing = 0;
		};
		13B07F8C1A680F5B00A75B9A /* Frameworks */ = {
			isa = PBXFrameworksBuildPhase;
			buildActionMask = 2147483647;
			files = (
				74D116AD208A8D5600CF8A79 /* libRNKeychain.a in Frameworks */,
				37ABD3C81F4CE142001FDE6B /* libART.a in Frameworks */,
				375218501F4B9EE70035444B /* libRCTCameraRoll.a in Frameworks */,
				7F43D5E01F6BF994001FC614 /* libRNSVG.a in Frameworks */,
				7F642DF02093533300F3165E /* libRNDeviceInfo.a in Frameworks */,
				7FBB5E9B1E1F5A4B000DE18A /* libRNVectorIcons.a in Frameworks */,
				5E9157361DD0AC6A00FF2AA8 /* libRCTAnimation.a in Frameworks */,
				146834051AC3E58100842450 /* libReact.a in Frameworks */,
				00C302E51ABCBA2D00DB3ED1 /* libRCTActionSheet.a in Frameworks */,
				00C302E71ABCBA2D00DB3ED1 /* libRCTGeolocation.a in Frameworks */,
				00C302E81ABCBA2D00DB3ED1 /* libRCTImage.a in Frameworks */,
				133E29F31AD74F7200F7D852 /* libRCTLinking.a in Frameworks */,
				00C302E91ABCBA2D00DB3ED1 /* libRCTNetwork.a in Frameworks */,
				139105C61AF99C1200B5F7CC /* libRCTSettings.a in Frameworks */,
				832341BD1AAA6AB300B99B32 /* libRCTText.a in Frameworks */,
				00C302EA1ABCBA2D00DB3ED1 /* libRCTVibration.a in Frameworks */,
				139FDEF61B0652A700C62182 /* libRCTWebSocket.a in Frameworks */,
				7F43D63F1F6BFA19001FC614 /* libBVLinearGradient.a in Frameworks */,
				7F6877B31E7836070094B63F /* libToolTipMenu.a in Frameworks */,
				7FC200E81EBB65370099331B /* libReactNativeNavigation.a in Frameworks */,
				7F2691A11EE1DC6A007574FE /* libRNNotifications.a in Frameworks */,
				7F43D5D61F6BF8C2001FC614 /* libRNLocalAuth.a in Frameworks */,
				7F43D5D71F6BF8D0001FC614 /* libRNPasscodeStatus.a in Frameworks */,
				7F7D7F98201645E100D31155 /* libReactNativePermissions.a in Frameworks */,
				7F43D5D81F6BF8E9001FC614 /* libJailMonkey.a in Frameworks */,
				7F43D5D91F6BF8F4001FC614 /* libFastImage.a in Frameworks */,
				7F43D5DA1F6BF92C001FC614 /* libRNFetchBlob.a in Frameworks */,
				7F43D5DB1F6BF93B001FC614 /* libReactNativeExceptionHandler.a in Frameworks */,
				7F43D5DC1F6BF946001FC614 /* libRNSentry.a in Frameworks */,
				DEBCF44F1F46413BB407D316 /* libz.tbd in Frameworks */,
				7F43D5DD1F6BF95F001FC614 /* libRNCookieManagerIOS.a in Frameworks */,
				7F43D6401F6BFA82001FC614 /* libRCTPushNotification.a in Frameworks */,
				7FDB92B11F706F58006CDFD1 /* libRNImagePicker.a in Frameworks */,
				7F5CA9A0208FE3B9004F91CE /* libRNDocumentPicker.a in Frameworks */,
				7F43D5DE1F6BF96A001FC614 /* libRCTYouTube.a in Frameworks */,
				7F43D6061F6BF9EB001FC614 /* libPods-Mattermost.a in Frameworks */,
				A9B746D2CFA9CEBFB8AE2B5B /* libPods-Mattermost.a in Frameworks */,
				5A0920184BD344979BCFCD5C /* libRCTVideo.a in Frameworks */,
				3F876A0DC6314E27B16C8A96 /* libRNReactNativeDocViewer.a in Frameworks */,
				8D26455C994F46C39B1392F2 /* libRNSafeArea.a in Frameworks */,
			);
			runOnlyForDeploymentPostprocessing = 0;
		};
		7FFE32971FD9CB640038C7A0 /* Frameworks */ = {
			isa = PBXFrameworksBuildPhase;
			buildActionMask = 2147483647;
			files = (
				7FFE32E71FD9CCD00038C7A0 /* libART.a in Frameworks */,
				7F3F66101FE4281A0085CA0E /* libRNSentry.a in Frameworks */,
				7F642DF1209353A400F3165E /* libRNDeviceInfo.a in Frameworks */,
				7F3F660F1FE4280D0085CA0E /* libReactNativeExceptionHandler.a in Frameworks */,
				7FB6006B1FE3116800DB284F /* libRNFetchBlob.a in Frameworks */,
				7FF7BE6F1FDF3CE4005E55FE /* libRNVectorIcons.a in Frameworks */,
				7F380D0B1FDB3CFC0061AAD2 /* libRCTVideo.a in Frameworks */,
				7FFE32F11FD9D64E0038C7A0 /* libRCTWebSocket.a in Frameworks */,
				7FFE32EE1FD9CD800038C7A0 /* libRNLocalAuth.a in Frameworks */,
				7FFE32EF1FD9CD800038C7A0 /* libRNPasscodeStatus.a in Frameworks */,
				7F3F66021FE426EE0085CA0E /* libRNSVG.a in Frameworks */,
				7FFE32ED1FD9CD450038C7A0 /* libRCTNetwork.a in Frameworks */,
				7FFE32EC1FD9CD360038C7A0 /* libRCTText.a in Frameworks */,
				7FFE32EB1FD9CD170038C7A0 /* libRCTImage.a in Frameworks */,
				7FFE32EA1FD9CD050038C7A0 /* libReact.a in Frameworks */,
				7FFE32E91FD9CCF40038C7A0 /* libRCTAnimation.a in Frameworks */,
				7FFE32E81FD9CCDE0038C7A0 /* libRCTCameraRoll.a in Frameworks */,
				7FD8DEDE2029EDB7001AAC5E /* libRNTableView.a in Frameworks */,
			);
			runOnlyForDeploymentPostprocessing = 0;
		};
/* End PBXFrameworksBuildPhase section */

/* Begin PBXGroup section */
		00C302A81ABCB8CE00DB3ED1 /* Products */ = {
			isa = PBXGroup;
			children = (
				00C302AC1ABCB8CE00DB3ED1 /* libRCTActionSheet.a */,
			);
			name = Products;
			sourceTree = "<group>";
		};
		00C302B61ABCB90400DB3ED1 /* Products */ = {
			isa = PBXGroup;
			children = (
				00C302BA1ABCB90400DB3ED1 /* libRCTGeolocation.a */,
			);
			name = Products;
			sourceTree = "<group>";
		};
		00C302BC1ABCB91800DB3ED1 /* Products */ = {
			isa = PBXGroup;
			children = (
				00C302C01ABCB91800DB3ED1 /* libRCTImage.a */,
				3DAD3E841DF850E9000B6D8A /* libRCTImage-tvOS.a */,
			);
			name = Products;
			sourceTree = "<group>";
		};
		00C302D41ABCB9D200DB3ED1 /* Products */ = {
			isa = PBXGroup;
			children = (
				00C302DC1ABCB9D200DB3ED1 /* libRCTNetwork.a */,
				3DAD3E8C1DF850E9000B6D8A /* libRCTNetwork-tvOS.a */,
			);
			name = Products;
			sourceTree = "<group>";
		};
		00C302E01ABCB9EE00DB3ED1 /* Products */ = {
			isa = PBXGroup;
			children = (
				00C302E41ABCB9EE00DB3ED1 /* libRCTVibration.a */,
			);
			name = Products;
			sourceTree = "<group>";
		};
		00E356EF1AD99517003FC87E /* MattermostTests */ = {
			isa = PBXGroup;
			children = (
				00E356F21AD99517003FC87E /* MattermostTests.m */,
				00E356F01AD99517003FC87E /* Supporting Files */,
			);
			path = MattermostTests;
			sourceTree = "<group>";
		};
		00E356F01AD99517003FC87E /* Supporting Files */ = {
			isa = PBXGroup;
			children = (
				00E356F11AD99517003FC87E /* Info.plist */,
			);
			name = "Supporting Files";
			sourceTree = "<group>";
		};
		0156F464626F49C2977D7982 /* Resources */ = {
			isa = PBXGroup;
			children = (
				AC6EB561E1F64C17A69D2FAD /* Entypo.ttf */,
				349FBA7338E74D9BBD709528 /* EvilIcons.ttf */,
				005346E5C0E542BFABAE1411 /* FontAwesome.ttf */,
				51F5A483EA9F4A9A87ACFB59 /* Foundation.ttf */,
				2DCFD31D3F4A4154822AB532 /* Ionicons.ttf */,
				04AA5E8EF3B54735A11E3B95 /* MaterialCommunityIcons.ttf */,
				356C9186FA374641A00EB2EA /* MaterialIcons.ttf */,
				EDC04CBCF81642219D199CBB /* Octicons.ttf */,
				F1F071EE85494E269A50AE88 /* SimpleLineIcons.ttf */,
				0A091BF1A3D04650AD306A0D /* Zocial.ttf */,
				D4B1B363C2414DA19C1AC521 /* OpenSans-Bold.ttf */,
				32AC3D4EA79E44738A6E9766 /* OpenSans-BoldItalic.ttf */,
				3647DF63D6764CF093375861 /* OpenSans-ExtraBold.ttf */,
				FBBEC29EE2D3418D9AC33BD5 /* OpenSans-ExtraBoldItalic.ttf */,
				41F3AFE83AAF4B74878AB78A /* OpenSans-Italic.ttf */,
				6561AEAC21CC40B8A72ABB93 /* OpenSans-Light.ttf */,
				BE17F630DB5D41FD93F32D22 /* OpenSans-LightItalic.ttf */,
				BC977883E2624E05975CA65B /* OpenSans-Regular.ttf */,
				C78A387124874496AD2C1466 /* OpenSans-Semibold.ttf */,
				0E617BF0F36D4E738F51D169 /* OpenSans-SemiboldItalic.ttf */,
				79CB6EBA24FE4ABFB0C155F0 /* YTPlayerView-iframe-player.html */,
			);
			name = Resources;
			sourceTree = "<group>";
		};
		139105B71AF99BAD00B5F7CC /* Products */ = {
			isa = PBXGroup;
			children = (
				139105C11AF99BAD00B5F7CC /* libRCTSettings.a */,
				3DAD3E901DF850E9000B6D8A /* libRCTSettings-tvOS.a */,
			);
			name = Products;
			sourceTree = "<group>";
		};
		139FDEE71B06529A00C62182 /* Products */ = {
			isa = PBXGroup;
			children = (
				139FDEF41B06529B00C62182 /* libRCTWebSocket.a */,
				3DAD3E991DF850E9000B6D8A /* libRCTWebSocket-tvOS.a */,
				7F4C1F841FBE572B0029D1DF /* libfishhook.a */,
				7F4C1F861FBE572B0029D1DF /* libfishhook-tvOS.a */,
			);
			name = Products;
			sourceTree = "<group>";
		};
		13B07FAE1A68108700A75B9A /* Mattermost */ = {
			isa = PBXGroup;
			children = (
				13B07FAF1A68108700A75B9A /* AppDelegate.h */,
				13B07FB01A68108700A75B9A /* AppDelegate.m */,
				7FEB10961F6101710039A015 /* BlurAppScreen.h */,
				7FEB10971F6101710039A015 /* BlurAppScreen.m */,
				13B07FB51A68108700A75B9A /* Images.xcassets */,
				13B07FB61A68108700A75B9A /* Info.plist */,
				7F292AA41E8ABB1100A450A3 /* LaunchScreen.xib */,
				13B07FB71A68108700A75B9A /* main.m */,
				7F63D2C21E6DD98A001FAE12 /* Mattermost.entitlements */,
				7FF7BE6B1FDEE5E8005E55FE /* MattermostBucket.h */,
				7FF7BE6C1FDEE5E8005E55FE /* MattermostBucket.m */,
				7FEB10991F61019C0039A015 /* MattermostManaged.h */,
				7FEB109A1F61019C0039A015 /* MattermostManaged.m */,
				7F292AA51E8ABB1100A450A3 /* splash.png */,
				7FEB109B1F61019C0039A015 /* UIImage+ImageEffects.h */,
				7FEB109C1F61019C0039A015 /* UIImage+ImageEffects.m */,
			);
			name = Mattermost;
			sourceTree = "<group>";
		};
		146834001AC3E56700842450 /* Products */ = {
			isa = PBXGroup;
			children = (
				146834041AC3E56700842450 /* libReact.a */,
				3DAD3EA31DF850E9000B6D8A /* libReact.a */,
				3DAD3EA51DF850E9000B6D8A /* libyoga.a */,
				3DAD3EA71DF850E9000B6D8A /* libyoga.a */,
				3DAD3EA91DF850E9000B6D8A /* libcxxreact.a */,
				3DAD3EAB1DF850E9000B6D8A /* libcxxreact.a */,
				3DAD3EAD1DF850E9000B6D8A /* libjschelpers.a */,
				3DAD3EAF1DF850E9000B6D8A /* libjschelpers.a */,
				7F6FF6B5203499F400150948 /* libjsinspector.a */,
				7F6FF6B7203499F400150948 /* libjsinspector-tvOS.a */,
				37DF8AF21F5F0D430079BF89 /* libthird-party.a */,
				37DF8AF41F5F0D430079BF89 /* libthird-party.a */,
				37DF8AF61F5F0D430079BF89 /* libdouble-conversion.a */,
				37DF8AF81F5F0D430079BF89 /* libdouble-conversion.a */,
				7F24F9451FFEC06900E6C806 /* libprivatedata.a */,
				7F24F9471FFEC06900E6C806 /* libprivatedata-tvOS.a */,
			);
			name = Products;
			sourceTree = "<group>";
		};
		372E25631F5F0E1800A2BFAB /* Products */ = {
			isa = PBXGroup;
			children = (
				372E25671F5F0E1800A2BFAB /* libRNCookieManagerIOS.a */,
			);
			name = Products;
			sourceTree = "<group>";
		};
		3752181C1F4B9E320035444B /* Products */ = {
			isa = PBXGroup;
			children = (
				375218411F4B9E320035444B /* libRNFetchBlob.a */,
			);
			name = Products;
			sourceTree = "<group>";
		};
		3752184B1F4B9E980035444B /* Products */ = {
			isa = PBXGroup;
			children = (
				3752184F1F4B9E980035444B /* libRCTCameraRoll.a */,
			);
			name = Products;
			sourceTree = "<group>";
		};
		37ABD3981F4CE13B001FDE6B /* Products */ = {
			isa = PBXGroup;
			children = (
				37ABD39C1F4CE13B001FDE6B /* libART.a */,
				37DF8AC91F5F0D430079BF89 /* libART-tvOS.a */,
			);
			name = Products;
			sourceTree = "<group>";
		};
		37D8FEBE1E80B5230091F3BD /* Products */ = {
			isa = PBXGroup;
			children = (
				37D8FEC21E80B5230091F3BD /* libBVLinearGradient.a */,
				37DF8ACD1F5F0D430079BF89 /* libBVLinearGradient.a */,
			);
			name = Products;
			sourceTree = "<group>";
		};
		37DF8AC51F5F0D410079BF89 /* Recovered References */ = {
			isa = PBXGroup;
			children = (
				EE671DF7637347CD8C069819 /* libRNDeviceInfo.a */,
				ACC6B9FDC0AD45A6BFA4FBCD /* libBVLinearGradient.a */,
				EE3EE4548D3F4A49B1274722 /* libRNLocalAuth.a */,
				17A75F5A3D0D4A4A995DCD76 /* libRNPasscodeStatus.a */,
				77810F0A063349439B0D8B6B /* libJailMonkey.a */,
				0C0C75A424714EAC8E876A8F /* libFastImage.a */,
				4B19E38FBCB94C57BB03B8E6 /* libRNFetchBlob.a */,
				4A22BC320BA04E18A7F2A4E6 /* libReactNativeExceptionHandler.a */,
				2AE23B96BF7545B9A77C0C87 /* libRNSentry.a */,
				8606EB1EB7E349EF8248933E /* libz.tbd */,
				7535D128F00C4A47A182627E /* libRNCookieManagerIOS.a */,
				B89192186C764B9FA473403A /* libRCTVideo.a */,
				6BAF8296411D4657B5A0E8F8 /* libRNReactNativeDocViewer.a */,
				9263CF9B16054263B13EA23B /* libRNSafeArea.a */,
			);
			name = "Recovered References";
			sourceTree = "<group>";
		};
		4B992D7BAAEDF8759DB525B5 /* Frameworks */ = {
			isa = PBXGroup;
			children = (
				74D116A3208A8C8400CF8A79 /* libRNKeychain.a */,
				7FFE32B51FD9CCAA0038C7A0 /* FLAnimatedImage.framework */,
				7FFE32B61FD9CCAA0038C7A0 /* KSCrash.framework */,
				7FFE32B71FD9CCAA0038C7A0 /* KSCrash.framework */,
				7FFE32B81FD9CCAA0038C7A0 /* libKSCrashLib.a */,
				7FFE32B91FD9CCAA0038C7A0 /* libSDWebImage iOS static.a */,
				7FFE32BA1FD9CCAA0038C7A0 /* libSentryStatic.a */,
				7FFE32BB1FD9CCAA0038C7A0 /* libXCDYouTubeKit.a */,
				7FFE32BC1FD9CCAA0038C7A0 /* PerformanceBezier.framework */,
				7FFE32BD1FD9CCAA0038C7A0 /* QuartzBookPack.framework */,
				7FFE32BE1FD9CCAA0038C7A0 /* SDWebImage.framework */,
				7FFE32BF1FD9CCAA0038C7A0 /* Sentry.framework */,
				7F43D6051F6BF9EB001FC614 /* libPods-Mattermost.a */,
				7F43D5DF1F6BF994001FC614 /* libRNSVG.a */,
				65FD5EA57EBAE06106094B2F /* libPods-Mattermost.a */,
				4246DC09024BB33A3E491E25 /* libPods-MattermostTests.a */,
			);
			name = Frameworks;
			sourceTree = "<group>";
		};
		57D053CEA78013E949257E00 /* Pods */ = {
			isa = PBXGroup;
			children = (
				634A8F047C73D24A87850EC0 /* Pods-Mattermost.debug.xcconfig */,
				BFB7025EA936C1B5DC9725C2 /* Pods-Mattermost.release.xcconfig */,
				3820CC3BBC4B0129958555A9 /* Pods-MattermostTests.debug.xcconfig */,
				41465DE822E9429EB8B90CB4 /* Pods-MattermostTests.release.xcconfig */,
			);
			name = Pods;
			sourceTree = "<group>";
		};
		5E91572E1DD0AC6500FF2AA8 /* Products */ = {
			isa = PBXGroup;
			children = (
				5E9157331DD0AC6500FF2AA8 /* libRCTAnimation.a */,
				5E9157351DD0AC6500FF2AA8 /* libRCTAnimation.a */,
			);
			name = Products;
			sourceTree = "<group>";
		};
		74D116A5208A8D3000CF8A79 /* Products */ = {
			isa = PBXGroup;
			children = (
				74D116AA208A8D3100CF8A79 /* libRNKeychain.a */,
				74D116AC208A8D3100CF8A79 /* libRNKeychain.a */,
			);
			name = Products;
			sourceTree = "<group>";
		};
		78C398B11ACF4ADC00677621 /* Products */ = {
			isa = PBXGroup;
			children = (
				78C398B91ACF4ADC00677621 /* libRCTLinking.a */,
				3DAD3E881DF850E9000B6D8A /* libRCTLinking-tvOS.a */,
			);
			name = Products;
			sourceTree = "<group>";
		};
		7F26919C1EE1DC51007574FE /* Products */ = {
			isa = PBXGroup;
			children = (
				7F2691A01EE1DC51007574FE /* libRNNotifications.a */,
			);
			name = Products;
			sourceTree = "<group>";
		};
		7F43D58F1F6BF855001FC614 /* Products */ = {
			isa = PBXGroup;
			children = (
				7F43D5BE1F6BF882001FC614 /* libRCTYouTube.a */,
			);
			name = Products;
			sourceTree = "<group>";
		};
		7F5CA957208FE38F004F91CE /* Products */ = {
			isa = PBXGroup;
			children = (
				7F5CA991208FE38F004F91CE /* libRNDocumentPicker.a */,
			);
			name = Products;
			sourceTree = "<group>";
		};
		7F63D27C1E6C957C001FAE12 /* Products */ = {
			isa = PBXGroup;
			children = (
				7F63D2811E6C957C001FAE12 /* libRCTPushNotification.a */,
				7F63D2831E6C957C001FAE12 /* libRCTPushNotification-tvOS.a */,
			);
			name = Products;
			sourceTree = "<group>";
		};
		7F642DE82093530B00F3165E /* Products */ = {
			isa = PBXGroup;
			children = (
				7F642DED2093530B00F3165E /* libRNDeviceInfo.a */,
				7F642DEF2093530B00F3165E /* libRNDeviceInfo-tvOS.a */,
			);
			name = Products;
			sourceTree = "<group>";
		};
		7F6877AB1E7835E50094B63F /* Products */ = {
			isa = PBXGroup;
			children = (
				7F6877B01E7835E50094B63F /* libToolTipMenu.a */,
				7F6877B21E7835E50094B63F /* ToolTipMenuTests.xctest */,
			);
			name = Products;
			sourceTree = "<group>";
		};
		7F7D7F53201645D300D31155 /* Products */ = {
			isa = PBXGroup;
			children = (
				7F7D7F87201645D300D31155 /* libReactNativePermissions.a */,
			);
			name = Products;
			sourceTree = "<group>";
		};
		7F8AAB371F4E0FEB00F5A52C /* Products */ = {
			isa = PBXGroup;
			children = (
				7F8AAB3C1F4E0FEB00F5A52C /* libFastImage.a */,
			);
			name = Products;
			sourceTree = "<group>";
		};
		7F8C49621F3DFC30003A22BA /* Products */ = {
			isa = PBXGroup;
			children = (
				7F8C49871F3DFC30003A22BA /* libRNLocalAuth.a */,
			);
			name = Products;
			sourceTree = "<group>";
		};
		7F8C49D11F3E070F003A22BA /* Products */ = {
			isa = PBXGroup;
			children = (
				7F8C49F81F3E0710003A22BA /* libRNPasscodeStatus.a */,
			);
			name = Products;
			sourceTree = "<group>";
		};
		7F8C4A5D1F3E21FB003A22BA /* Products */ = {
			isa = PBXGroup;
			children = (
				7F8C4A621F3E21FB003A22BA /* libJailMonkey.a */,
			);
			name = Products;
			sourceTree = "<group>";
		};
		7F93F9D41FBB726B0088E416 /* Products */ = {
			isa = PBXGroup;
			children = (
				7F93F9D91FBB726B0088E416 /* libRCTVideo.a */,
				7F93F9DB1FBB726B0088E416 /* libRCTVideo.a */,
			);
			name = Products;
			sourceTree = "<group>";
		};
		7FA795021F61A1A500C02924 /* Products */ = {
			isa = PBXGroup;
			children = (
				7FA795061F61A1A500C02924 /* libRNSentry.a */,
			);
			name = Products;
			sourceTree = "<group>";
		};
		7FA795071F61A1A500C02924 /* Products */ = {
			isa = PBXGroup;
			children = (
				7FA7950B1F61A1A500C02924 /* libReactNativeExceptionHandler.a */,
			);
			name = Products;
			sourceTree = "<group>";
		};
		7FC200BD1EBB65100099331B /* Products */ = {
			isa = PBXGroup;
			children = (
				7FC200DF1EBB65100099331B /* libReactNativeNavigation.a */,
			);
			name = Products;
			sourceTree = "<group>";
		};
		7FD8DE982029ECDE001AAC5E /* Products */ = {
			isa = PBXGroup;
			children = (
				7FD8DEDA2029ECDF001AAC5E /* libRNTableView.a */,
			);
			name = Products;
			sourceTree = "<group>";
		};
		7FDB92761F706F45006CDFD1 /* Products */ = {
			isa = PBXGroup;
			children = (
				7FDB92A71F706F45006CDFD1 /* libRNImagePicker.a */,
			);
			name = Products;
			sourceTree = "<group>";
		};
		7FDF28C41E1F4B1F00DBBE56 /* Products */ = {
			isa = PBXGroup;
			children = (
				7FDF28E11E1F4B1F00DBBE56 /* libRNSVG.a */,
				7F43D63B1F6BF9EB001FC614 /* libRNSVG-tvOS.a */,
			);
			name = Products;
			sourceTree = "<group>";
		};
		7FDF28EE1E1F4B4E00DBBE56 /* Products */ = {
			isa = PBXGroup;
			children = (
				7FDF290C1E1F4B4E00DBBE56 /* libRNVectorIcons.a */,
			);
			name = Products;
			sourceTree = "<group>";
		};
		7FFE328C1FD9CAF40038C7A0 /* Products */ = {
			isa = PBXGroup;
			children = (
				7FFE32901FD9CAF40038C7A0 /* libRNReactNativeDocViewer.a */,
			);
			name = Products;
			sourceTree = "<group>";
		};
		7FFE32911FD9CAF40038C7A0 /* Products */ = {
			isa = PBXGroup;
			children = (
				7FFE32951FD9CAF40038C7A0 /* libRNSafeArea.a */,
			);
			name = Products;
			sourceTree = "<group>";
		};
		7FFE329B1FD9CB650038C7A0 /* MattermostShare */ = {
			isa = PBXGroup;
			children = (
				7F380D0A1FDB28160061AAD2 /* MattermostShare.entitlements */,
				7FFE329C1FD9CB650038C7A0 /* ShareViewController.h */,
				7FFE329D1FD9CB650038C7A0 /* ShareViewController.m */,
				7FFE329F1FD9CB650038C7A0 /* MainInterface.storyboard */,
				7FFE32A21FD9CB650038C7A0 /* Info.plist */,
				7F6C47A31FE87E8C00F5A912 /* PerformRequests.h */,
				7F6C47A41FE87E8C00F5A912 /* PerformRequests.m */,
				7F50C968203C6E80007CA374 /* SessionManager.h */,
				7F50C969203C6E80007CA374 /* SessionManager.m */,
			);
			path = MattermostShare;
			sourceTree = "<group>";
		};
		832341AE1AAA6A7D00B99B32 /* Libraries */ = {
			isa = PBXGroup;
			children = (
				7F5CA956208FE38F004F91CE /* RNDocumentPicker.xcodeproj */,
				7F642DE72093530B00F3165E /* RNDeviceInfo.xcodeproj */,
				74D116A4208A8D3000CF8A79 /* RNKeychain.xcodeproj */,
				7FD8DE972029ECDE001AAC5E /* RNTableView.xcodeproj */,
				7F7D7F52201645D300D31155 /* ReactNativePermissions.xcodeproj */,
				7FDB92751F706F45006CDFD1 /* RNImagePicker.xcodeproj */,
				37ABD3971F4CE13B001FDE6B /* ART.xcodeproj */,
				3752184A1F4B9E980035444B /* RCTCameraRoll.xcodeproj */,
				7F26919B1EE1DC51007574FE /* RNNotifications.xcodeproj */,
				7FC200BC1EBB65100099331B /* ReactNativeNavigation.xcodeproj */,
				7F6877AA1E7835E50094B63F /* ToolTipMenu.xcodeproj */,
				7F63D27B1E6C957C001FAE12 /* RCTPushNotification.xcodeproj */,
				5E91572D1DD0AC6500FF2AA8 /* RCTAnimation.xcodeproj */,
				146833FF1AC3E56700842450 /* React.xcodeproj */,
				00C302A71ABCB8CE00DB3ED1 /* RCTActionSheet.xcodeproj */,
				00C302B51ABCB90400DB3ED1 /* RCTGeolocation.xcodeproj */,
				00C302BB1ABCB91800DB3ED1 /* RCTImage.xcodeproj */,
				78C398B01ACF4ADC00677621 /* RCTLinking.xcodeproj */,
				00C302D31ABCB9D200DB3ED1 /* RCTNetwork.xcodeproj */,
				139105B61AF99BAD00B5F7CC /* RCTSettings.xcodeproj */,
				832341B01AAA6A8300B99B32 /* RCTText.xcodeproj */,
				00C302DF1ABCB9EE00DB3ED1 /* RCTVibration.xcodeproj */,
				139FDEE61B06529A00C62182 /* RCTWebSocket.xcodeproj */,
				2CBE9C0FB56E4FDA96C30792 /* RNSVG.xcodeproj */,
				2B25899FDAC149EB96ED3305 /* RNVectorIcons.xcodeproj */,
				7DCC3D826CE640AF8F491692 /* BVLinearGradient.xcodeproj */,
				D0281D64B98143668D6AD42B /* RNLocalAuth.xcodeproj */,
				EBA6063A99C141098D40C67A /* RNPasscodeStatus.xcodeproj */,
				27A6EA89298440439DA9F98D /* JailMonkey.xcodeproj */,
				50ECB1D221E44F51B5690DF2 /* FastImage.xcodeproj */,
				546CB0A5BB8F453890CBA559 /* RNFetchBlob.xcodeproj */,
				3B1E210BF3B649BBBF427977 /* ReactNativeExceptionHandler.xcodeproj */,
				9552041247E749308CE7B412 /* RNSentry.xcodeproj */,
				62A58E5E984E4CF1811620B8 /* RNCookieManagerIOS.xcodeproj */,
				A2968536BEC74A4ABBB73BD9 /* RCTYouTube.xcodeproj */,
				DF9DAAAA482343F3910A1A4C /* RCTVideo.xcodeproj */,
				41898656FAE24E0BB390D0E4 /* RNReactNativeDocViewer.xcodeproj */,
				849D881A0372465294DE7315 /* RNSafeArea.xcodeproj */,
			);
			name = Libraries;
			sourceTree = "<group>";
		};
		832341B11AAA6A8300B99B32 /* Products */ = {
			isa = PBXGroup;
			children = (
				832341B51AAA6A8300B99B32 /* libRCTText.a */,
				3DAD3E941DF850E9000B6D8A /* libRCTText-tvOS.a */,
			);
			name = Products;
			sourceTree = "<group>";
		};
		83CBB9F61A601CBA00E9B192 = {
			isa = PBXGroup;
			children = (
				7F292A701E8AB73400A450A3 /* SplashScreenResource */,
				13B07FAE1A68108700A75B9A /* Mattermost */,
				832341AE1AAA6A7D00B99B32 /* Libraries */,
				00E356EF1AD99517003FC87E /* MattermostTests */,
				7FFE329B1FD9CB650038C7A0 /* MattermostShare */,
				83CBBA001A601CBA00E9B192 /* Products */,
				0156F464626F49C2977D7982 /* Resources */,
				37DF8AC51F5F0D410079BF89 /* Recovered References */,
				57D053CEA78013E949257E00 /* Pods */,
				4B992D7BAAEDF8759DB525B5 /* Frameworks */,
			);
			indentWidth = 2;
			sourceTree = "<group>";
			tabWidth = 2;
		};
		83CBBA001A601CBA00E9B192 /* Products */ = {
			isa = PBXGroup;
			children = (
				13B07F961A680F5B00A75B9A /* Mattermost.app */,
				00E356EE1AD99517003FC87E /* MattermostTests.xctest */,
				7FFE329A1FD9CB640038C7A0 /* MattermostShare.appex */,
			);
			name = Products;
			sourceTree = "<group>";
		};
/* End PBXGroup section */

/* Begin PBXNativeTarget section */
		00E356ED1AD99517003FC87E /* MattermostTests */ = {
			isa = PBXNativeTarget;
			buildConfigurationList = 00E357021AD99517003FC87E /* Build configuration list for PBXNativeTarget "MattermostTests" */;
			buildPhases = (
				EEC0B569A776EB6F23DA5874 /* [CP] Check Pods Manifest.lock */,
				00E356EA1AD99517003FC87E /* Sources */,
				00E356EB1AD99517003FC87E /* Frameworks */,
				00E356EC1AD99517003FC87E /* Resources */,
				24BAEFA847BB924860ACEAE9 /* [CP] Embed Pods Frameworks */,
				1E7A58BF4E81655D1CC6DCC6 /* [CP] Copy Pods Resources */,
			);
			buildRules = (
			);
			dependencies = (
				00E356F51AD99517003FC87E /* PBXTargetDependency */,
			);
			name = MattermostTests;
			productName = MattermostTests;
			productReference = 00E356EE1AD99517003FC87E /* MattermostTests.xctest */;
			productType = "com.apple.product-type.bundle.unit-test";
		};
		13B07F861A680F5B00A75B9A /* Mattermost */ = {
			isa = PBXNativeTarget;
			buildConfigurationList = 13B07F931A680F5B00A75B9A /* Build configuration list for PBXNativeTarget "Mattermost" */;
			buildPhases = (
				0D421A536CD412E685542AA3 /* [CP] Check Pods Manifest.lock */,
				13B07F871A680F5B00A75B9A /* Sources */,
				13B07F8C1A680F5B00A75B9A /* Frameworks */,
				13B07F8E1A680F5B00A75B9A /* Resources */,
				00DD1BFF1BD5951E006B06BC /* Bundle React Native code and images */,
				37DA4BA41E6F55AD002B058E /* Embed Frameworks */,
				AE4769B235D14E6C9C64EA78 /* Upload Debug Symbols to Sentry */,
				BC5024E82B42A23CE05E72ED /* [CP] Embed Pods Frameworks */,
				509B02AF14835503C5C6029D /* [CP] Copy Pods Resources */,
				7FFE32A91FD9CB650038C7A0 /* Embed App Extensions */,
			);
			buildRules = (
			);
			dependencies = (
				7FFE32A41FD9CB650038C7A0 /* PBXTargetDependency */,
			);
			name = Mattermost;
			productName = "Hello World";
			productReference = 13B07F961A680F5B00A75B9A /* Mattermost.app */;
			productType = "com.apple.product-type.application";
		};
		7FFE32991FD9CB640038C7A0 /* MattermostShare */ = {
			isa = PBXNativeTarget;
			buildConfigurationList = 7FFE32A61FD9CB650038C7A0 /* Build configuration list for PBXNativeTarget "MattermostShare" */;
			buildPhases = (
				7FFE32961FD9CB640038C7A0 /* Sources */,
				7FFE32971FD9CB640038C7A0 /* Frameworks */,
				7FFE32981FD9CB640038C7A0 /* Resources */,
				7FFE32F01FD9D1F00038C7A0 /* Bundle React Native code and images */,
			);
			buildRules = (
			);
			dependencies = (
			);
			name = MattermostShare;
			productName = MattermostShare;
			productReference = 7FFE329A1FD9CB640038C7A0 /* MattermostShare.appex */;
			productType = "com.apple.product-type.app-extension";
		};
/* End PBXNativeTarget section */

/* Begin PBXProject section */
		83CBB9F71A601CBA00E9B192 /* Project object */ = {
			isa = PBXProject;
			attributes = {
				LastUpgradeCheck = 820;
				ORGANIZATIONNAME = Facebook;
				TargetAttributes = {
					00E356ED1AD99517003FC87E = {
						CreatedOnToolsVersion = 6.2;
						TestTargetID = 13B07F861A680F5B00A75B9A;
					};
					13B07F861A680F5B00A75B9A = {
						DevelopmentTeam = UQ8HT4Q2XM;
						ProvisioningStyle = Automatic;
						SystemCapabilities = {
							com.apple.ApplicationGroups.iOS = {
								enabled = 1;
							};
							com.apple.BackgroundModes = {
								enabled = 1;
							};
							com.apple.Push = {
								enabled = 1;
							};
							com.apple.iCloud = {
								enabled = 1;
							};
						};
					};
					7FFE32991FD9CB640038C7A0 = {
						CreatedOnToolsVersion = 9.1;
						DevelopmentTeam = UQ8HT4Q2XM;
						LastSwiftMigration = 920;
						ProvisioningStyle = Automatic;
						SystemCapabilities = {
							com.apple.ApplicationGroups.iOS = {
								enabled = 1;
							};
						};
					};
				};
			};
			buildConfigurationList = 83CBB9FA1A601CBA00E9B192 /* Build configuration list for PBXProject "Mattermost" */;
			compatibilityVersion = "Xcode 3.2";
			developmentRegion = English;
			hasScannedForEncodings = 0;
			knownRegions = (
				en,
				Base,
			);
			mainGroup = 83CBB9F61A601CBA00E9B192;
			productRefGroup = 83CBBA001A601CBA00E9B192 /* Products */;
			projectDirPath = "";
			projectReferences = (
				{
					ProductGroup = 37ABD3981F4CE13B001FDE6B /* Products */;
					ProjectRef = 37ABD3971F4CE13B001FDE6B /* ART.xcodeproj */;
				},
				{
					ProductGroup = 37D8FEBE1E80B5230091F3BD /* Products */;
					ProjectRef = 7DCC3D826CE640AF8F491692 /* BVLinearGradient.xcodeproj */;
				},
				{
					ProductGroup = 7F8AAB371F4E0FEB00F5A52C /* Products */;
					ProjectRef = 50ECB1D221E44F51B5690DF2 /* FastImage.xcodeproj */;
				},
				{
					ProductGroup = 7F8C4A5D1F3E21FB003A22BA /* Products */;
					ProjectRef = 27A6EA89298440439DA9F98D /* JailMonkey.xcodeproj */;
				},
				{
					ProductGroup = 00C302A81ABCB8CE00DB3ED1 /* Products */;
					ProjectRef = 00C302A71ABCB8CE00DB3ED1 /* RCTActionSheet.xcodeproj */;
				},
				{
					ProductGroup = 5E91572E1DD0AC6500FF2AA8 /* Products */;
					ProjectRef = 5E91572D1DD0AC6500FF2AA8 /* RCTAnimation.xcodeproj */;
				},
				{
					ProductGroup = 3752184B1F4B9E980035444B /* Products */;
					ProjectRef = 3752184A1F4B9E980035444B /* RCTCameraRoll.xcodeproj */;
				},
				{
					ProductGroup = 00C302B61ABCB90400DB3ED1 /* Products */;
					ProjectRef = 00C302B51ABCB90400DB3ED1 /* RCTGeolocation.xcodeproj */;
				},
				{
					ProductGroup = 00C302BC1ABCB91800DB3ED1 /* Products */;
					ProjectRef = 00C302BB1ABCB91800DB3ED1 /* RCTImage.xcodeproj */;
				},
				{
					ProductGroup = 78C398B11ACF4ADC00677621 /* Products */;
					ProjectRef = 78C398B01ACF4ADC00677621 /* RCTLinking.xcodeproj */;
				},
				{
					ProductGroup = 00C302D41ABCB9D200DB3ED1 /* Products */;
					ProjectRef = 00C302D31ABCB9D200DB3ED1 /* RCTNetwork.xcodeproj */;
				},
				{
					ProductGroup = 7F63D27C1E6C957C001FAE12 /* Products */;
					ProjectRef = 7F63D27B1E6C957C001FAE12 /* RCTPushNotification.xcodeproj */;
				},
				{
					ProductGroup = 139105B71AF99BAD00B5F7CC /* Products */;
					ProjectRef = 139105B61AF99BAD00B5F7CC /* RCTSettings.xcodeproj */;
				},
				{
					ProductGroup = 832341B11AAA6A8300B99B32 /* Products */;
					ProjectRef = 832341B01AAA6A8300B99B32 /* RCTText.xcodeproj */;
				},
				{
					ProductGroup = 00C302E01ABCB9EE00DB3ED1 /* Products */;
					ProjectRef = 00C302DF1ABCB9EE00DB3ED1 /* RCTVibration.xcodeproj */;
				},
				{
					ProductGroup = 7F93F9D41FBB726B0088E416 /* Products */;
					ProjectRef = DF9DAAAA482343F3910A1A4C /* RCTVideo.xcodeproj */;
				},
				{
					ProductGroup = 139FDEE71B06529A00C62182 /* Products */;
					ProjectRef = 139FDEE61B06529A00C62182 /* RCTWebSocket.xcodeproj */;
				},
				{
					ProductGroup = 7F43D58F1F6BF855001FC614 /* Products */;
					ProjectRef = A2968536BEC74A4ABBB73BD9 /* RCTYouTube.xcodeproj */;
				},
				{
					ProductGroup = 146834001AC3E56700842450 /* Products */;
					ProjectRef = 146833FF1AC3E56700842450 /* React.xcodeproj */;
				},
				{
					ProductGroup = 7FA795071F61A1A500C02924 /* Products */;
					ProjectRef = 3B1E210BF3B649BBBF427977 /* ReactNativeExceptionHandler.xcodeproj */;
				},
				{
					ProductGroup = 7FC200BD1EBB65100099331B /* Products */;
					ProjectRef = 7FC200BC1EBB65100099331B /* ReactNativeNavigation.xcodeproj */;
				},
				{
					ProductGroup = 7F7D7F53201645D300D31155 /* Products */;
					ProjectRef = 7F7D7F52201645D300D31155 /* ReactNativePermissions.xcodeproj */;
				},
				{
					ProductGroup = 372E25631F5F0E1800A2BFAB /* Products */;
					ProjectRef = 62A58E5E984E4CF1811620B8 /* RNCookieManagerIOS.xcodeproj */;
				},
				{
					ProductGroup = 7F642DE82093530B00F3165E /* Products */;
					ProjectRef = 7F642DE72093530B00F3165E /* RNDeviceInfo.xcodeproj */;
				},
				{
					ProductGroup = 7F5CA957208FE38F004F91CE /* Products */;
					ProjectRef = 7F5CA956208FE38F004F91CE /* RNDocumentPicker.xcodeproj */;
				},
				{
					ProductGroup = 3752181C1F4B9E320035444B /* Products */;
					ProjectRef = 546CB0A5BB8F453890CBA559 /* RNFetchBlob.xcodeproj */;
				},
				{
					ProductGroup = 7FDB92761F706F45006CDFD1 /* Products */;
					ProjectRef = 7FDB92751F706F45006CDFD1 /* RNImagePicker.xcodeproj */;
				},
				{
					ProductGroup = 74D116A5208A8D3000CF8A79 /* Products */;
					ProjectRef = 74D116A4208A8D3000CF8A79 /* RNKeychain.xcodeproj */;
				},
				{
					ProductGroup = 7F8C49621F3DFC30003A22BA /* Products */;
					ProjectRef = D0281D64B98143668D6AD42B /* RNLocalAuth.xcodeproj */;
				},
				{
					ProductGroup = 7F26919C1EE1DC51007574FE /* Products */;
					ProjectRef = 7F26919B1EE1DC51007574FE /* RNNotifications.xcodeproj */;
				},
				{
					ProductGroup = 7F8C49D11F3E070F003A22BA /* Products */;
					ProjectRef = EBA6063A99C141098D40C67A /* RNPasscodeStatus.xcodeproj */;
				},
				{
					ProductGroup = 7FFE328C1FD9CAF40038C7A0 /* Products */;
					ProjectRef = 41898656FAE24E0BB390D0E4 /* RNReactNativeDocViewer.xcodeproj */;
				},
				{
					ProductGroup = 7FFE32911FD9CAF40038C7A0 /* Products */;
					ProjectRef = 849D881A0372465294DE7315 /* RNSafeArea.xcodeproj */;
				},
				{
					ProductGroup = 7FA795021F61A1A500C02924 /* Products */;
					ProjectRef = 9552041247E749308CE7B412 /* RNSentry.xcodeproj */;
				},
				{
					ProductGroup = 7FDF28C41E1F4B1F00DBBE56 /* Products */;
					ProjectRef = 2CBE9C0FB56E4FDA96C30792 /* RNSVG.xcodeproj */;
				},
				{
					ProductGroup = 7FD8DE982029ECDE001AAC5E /* Products */;
					ProjectRef = 7FD8DE972029ECDE001AAC5E /* RNTableView.xcodeproj */;
				},
				{
					ProductGroup = 7FDF28EE1E1F4B4E00DBBE56 /* Products */;
					ProjectRef = 2B25899FDAC149EB96ED3305 /* RNVectorIcons.xcodeproj */;
				},
				{
					ProductGroup = 7F6877AB1E7835E50094B63F /* Products */;
					ProjectRef = 7F6877AA1E7835E50094B63F /* ToolTipMenu.xcodeproj */;
				},
			);
			projectRoot = "";
			targets = (
				13B07F861A680F5B00A75B9A /* Mattermost */,
				00E356ED1AD99517003FC87E /* MattermostTests */,
				7FFE32991FD9CB640038C7A0 /* MattermostShare */,
			);
		};
/* End PBXProject section */

/* Begin PBXReferenceProxy section */
		00C302AC1ABCB8CE00DB3ED1 /* libRCTActionSheet.a */ = {
			isa = PBXReferenceProxy;
			fileType = archive.ar;
			path = libRCTActionSheet.a;
			remoteRef = 00C302AB1ABCB8CE00DB3ED1 /* PBXContainerItemProxy */;
			sourceTree = BUILT_PRODUCTS_DIR;
		};
		00C302BA1ABCB90400DB3ED1 /* libRCTGeolocation.a */ = {
			isa = PBXReferenceProxy;
			fileType = archive.ar;
			path = libRCTGeolocation.a;
			remoteRef = 00C302B91ABCB90400DB3ED1 /* PBXContainerItemProxy */;
			sourceTree = BUILT_PRODUCTS_DIR;
		};
		00C302C01ABCB91800DB3ED1 /* libRCTImage.a */ = {
			isa = PBXReferenceProxy;
			fileType = archive.ar;
			path = libRCTImage.a;
			remoteRef = 00C302BF1ABCB91800DB3ED1 /* PBXContainerItemProxy */;
			sourceTree = BUILT_PRODUCTS_DIR;
		};
		00C302DC1ABCB9D200DB3ED1 /* libRCTNetwork.a */ = {
			isa = PBXReferenceProxy;
			fileType = archive.ar;
			path = libRCTNetwork.a;
			remoteRef = 00C302DB1ABCB9D200DB3ED1 /* PBXContainerItemProxy */;
			sourceTree = BUILT_PRODUCTS_DIR;
		};
		00C302E41ABCB9EE00DB3ED1 /* libRCTVibration.a */ = {
			isa = PBXReferenceProxy;
			fileType = archive.ar;
			path = libRCTVibration.a;
			remoteRef = 00C302E31ABCB9EE00DB3ED1 /* PBXContainerItemProxy */;
			sourceTree = BUILT_PRODUCTS_DIR;
		};
		139105C11AF99BAD00B5F7CC /* libRCTSettings.a */ = {
			isa = PBXReferenceProxy;
			fileType = archive.ar;
			path = libRCTSettings.a;
			remoteRef = 139105C01AF99BAD00B5F7CC /* PBXContainerItemProxy */;
			sourceTree = BUILT_PRODUCTS_DIR;
		};
		139FDEF41B06529B00C62182 /* libRCTWebSocket.a */ = {
			isa = PBXReferenceProxy;
			fileType = archive.ar;
			path = libRCTWebSocket.a;
			remoteRef = 139FDEF31B06529B00C62182 /* PBXContainerItemProxy */;
			sourceTree = BUILT_PRODUCTS_DIR;
		};
		146834041AC3E56700842450 /* libReact.a */ = {
			isa = PBXReferenceProxy;
			fileType = archive.ar;
			path = libReact.a;
			remoteRef = 146834031AC3E56700842450 /* PBXContainerItemProxy */;
			sourceTree = BUILT_PRODUCTS_DIR;
		};
		372E25671F5F0E1800A2BFAB /* libRNCookieManagerIOS.a */ = {
			isa = PBXReferenceProxy;
			fileType = archive.ar;
			path = libRNCookieManagerIOS.a;
			remoteRef = 372E25661F5F0E1800A2BFAB /* PBXContainerItemProxy */;
			sourceTree = BUILT_PRODUCTS_DIR;
		};
		375218411F4B9E320035444B /* libRNFetchBlob.a */ = {
			isa = PBXReferenceProxy;
			fileType = archive.ar;
			path = libRNFetchBlob.a;
			remoteRef = 375218401F4B9E320035444B /* PBXContainerItemProxy */;
			sourceTree = BUILT_PRODUCTS_DIR;
		};
		3752184F1F4B9E980035444B /* libRCTCameraRoll.a */ = {
			isa = PBXReferenceProxy;
			fileType = archive.ar;
			path = libRCTCameraRoll.a;
			remoteRef = 3752184E1F4B9E980035444B /* PBXContainerItemProxy */;
			sourceTree = BUILT_PRODUCTS_DIR;
		};
		37ABD39C1F4CE13B001FDE6B /* libART.a */ = {
			isa = PBXReferenceProxy;
			fileType = archive.ar;
			path = libART.a;
			remoteRef = 37ABD39B1F4CE13B001FDE6B /* PBXContainerItemProxy */;
			sourceTree = BUILT_PRODUCTS_DIR;
		};
		37D8FEC21E80B5230091F3BD /* libBVLinearGradient.a */ = {
			isa = PBXReferenceProxy;
			fileType = archive.ar;
			path = libBVLinearGradient.a;
			remoteRef = 37D8FEC11E80B5230091F3BD /* PBXContainerItemProxy */;
			sourceTree = BUILT_PRODUCTS_DIR;
		};
		37DF8AC91F5F0D430079BF89 /* libART-tvOS.a */ = {
			isa = PBXReferenceProxy;
			fileType = archive.ar;
			path = "libART-tvOS.a";
			remoteRef = 37DF8AC81F5F0D430079BF89 /* PBXContainerItemProxy */;
			sourceTree = BUILT_PRODUCTS_DIR;
		};
		37DF8ACD1F5F0D430079BF89 /* libBVLinearGradient.a */ = {
			isa = PBXReferenceProxy;
			fileType = archive.ar;
			path = libBVLinearGradient.a;
			remoteRef = 37DF8ACC1F5F0D430079BF89 /* PBXContainerItemProxy */;
			sourceTree = BUILT_PRODUCTS_DIR;
		};
		37DF8AF21F5F0D430079BF89 /* libthird-party.a */ = {
			isa = PBXReferenceProxy;
			fileType = archive.ar;
			path = "libthird-party.a";
			remoteRef = 37DF8AF11F5F0D430079BF89 /* PBXContainerItemProxy */;
			sourceTree = BUILT_PRODUCTS_DIR;
		};
		37DF8AF41F5F0D430079BF89 /* libthird-party.a */ = {
			isa = PBXReferenceProxy;
			fileType = archive.ar;
			path = "libthird-party.a";
			remoteRef = 37DF8AF31F5F0D430079BF89 /* PBXContainerItemProxy */;
			sourceTree = BUILT_PRODUCTS_DIR;
		};
		37DF8AF61F5F0D430079BF89 /* libdouble-conversion.a */ = {
			isa = PBXReferenceProxy;
			fileType = archive.ar;
			path = "libdouble-conversion.a";
			remoteRef = 37DF8AF51F5F0D430079BF89 /* PBXContainerItemProxy */;
			sourceTree = BUILT_PRODUCTS_DIR;
		};
		37DF8AF81F5F0D430079BF89 /* libdouble-conversion.a */ = {
			isa = PBXReferenceProxy;
			fileType = archive.ar;
			path = "libdouble-conversion.a";
			remoteRef = 37DF8AF71F5F0D430079BF89 /* PBXContainerItemProxy */;
			sourceTree = BUILT_PRODUCTS_DIR;
		};
		3DAD3E841DF850E9000B6D8A /* libRCTImage-tvOS.a */ = {
			isa = PBXReferenceProxy;
			fileType = archive.ar;
			path = "libRCTImage-tvOS.a";
			remoteRef = 3DAD3E831DF850E9000B6D8A /* PBXContainerItemProxy */;
			sourceTree = BUILT_PRODUCTS_DIR;
		};
		3DAD3E881DF850E9000B6D8A /* libRCTLinking-tvOS.a */ = {
			isa = PBXReferenceProxy;
			fileType = archive.ar;
			path = "libRCTLinking-tvOS.a";
			remoteRef = 3DAD3E871DF850E9000B6D8A /* PBXContainerItemProxy */;
			sourceTree = BUILT_PRODUCTS_DIR;
		};
		3DAD3E8C1DF850E9000B6D8A /* libRCTNetwork-tvOS.a */ = {
			isa = PBXReferenceProxy;
			fileType = archive.ar;
			path = "libRCTNetwork-tvOS.a";
			remoteRef = 3DAD3E8B1DF850E9000B6D8A /* PBXContainerItemProxy */;
			sourceTree = BUILT_PRODUCTS_DIR;
		};
		3DAD3E901DF850E9000B6D8A /* libRCTSettings-tvOS.a */ = {
			isa = PBXReferenceProxy;
			fileType = archive.ar;
			path = "libRCTSettings-tvOS.a";
			remoteRef = 3DAD3E8F1DF850E9000B6D8A /* PBXContainerItemProxy */;
			sourceTree = BUILT_PRODUCTS_DIR;
		};
		3DAD3E941DF850E9000B6D8A /* libRCTText-tvOS.a */ = {
			isa = PBXReferenceProxy;
			fileType = archive.ar;
			path = "libRCTText-tvOS.a";
			remoteRef = 3DAD3E931DF850E9000B6D8A /* PBXContainerItemProxy */;
			sourceTree = BUILT_PRODUCTS_DIR;
		};
		3DAD3E991DF850E9000B6D8A /* libRCTWebSocket-tvOS.a */ = {
			isa = PBXReferenceProxy;
			fileType = archive.ar;
			path = "libRCTWebSocket-tvOS.a";
			remoteRef = 3DAD3E981DF850E9000B6D8A /* PBXContainerItemProxy */;
			sourceTree = BUILT_PRODUCTS_DIR;
		};
		3DAD3EA31DF850E9000B6D8A /* libReact.a */ = {
			isa = PBXReferenceProxy;
			fileType = archive.ar;
			path = libReact.a;
			remoteRef = 3DAD3EA21DF850E9000B6D8A /* PBXContainerItemProxy */;
			sourceTree = BUILT_PRODUCTS_DIR;
		};
		3DAD3EA51DF850E9000B6D8A /* libyoga.a */ = {
			isa = PBXReferenceProxy;
			fileType = archive.ar;
			path = libyoga.a;
			remoteRef = 3DAD3EA41DF850E9000B6D8A /* PBXContainerItemProxy */;
			sourceTree = BUILT_PRODUCTS_DIR;
		};
		3DAD3EA71DF850E9000B6D8A /* libyoga.a */ = {
			isa = PBXReferenceProxy;
			fileType = archive.ar;
			path = libyoga.a;
			remoteRef = 3DAD3EA61DF850E9000B6D8A /* PBXContainerItemProxy */;
			sourceTree = BUILT_PRODUCTS_DIR;
		};
		3DAD3EA91DF850E9000B6D8A /* libcxxreact.a */ = {
			isa = PBXReferenceProxy;
			fileType = archive.ar;
			path = libcxxreact.a;
			remoteRef = 3DAD3EA81DF850E9000B6D8A /* PBXContainerItemProxy */;
			sourceTree = BUILT_PRODUCTS_DIR;
		};
		3DAD3EAB1DF850E9000B6D8A /* libcxxreact.a */ = {
			isa = PBXReferenceProxy;
			fileType = archive.ar;
			path = libcxxreact.a;
			remoteRef = 3DAD3EAA1DF850E9000B6D8A /* PBXContainerItemProxy */;
			sourceTree = BUILT_PRODUCTS_DIR;
		};
		3DAD3EAD1DF850E9000B6D8A /* libjschelpers.a */ = {
			isa = PBXReferenceProxy;
			fileType = archive.ar;
			path = libjschelpers.a;
			remoteRef = 3DAD3EAC1DF850E9000B6D8A /* PBXContainerItemProxy */;
			sourceTree = BUILT_PRODUCTS_DIR;
		};
		3DAD3EAF1DF850E9000B6D8A /* libjschelpers.a */ = {
			isa = PBXReferenceProxy;
			fileType = archive.ar;
			path = libjschelpers.a;
			remoteRef = 3DAD3EAE1DF850E9000B6D8A /* PBXContainerItemProxy */;
			sourceTree = BUILT_PRODUCTS_DIR;
		};
		5E9157331DD0AC6500FF2AA8 /* libRCTAnimation.a */ = {
			isa = PBXReferenceProxy;
			fileType = archive.ar;
			path = libRCTAnimation.a;
			remoteRef = 5E9157321DD0AC6500FF2AA8 /* PBXContainerItemProxy */;
			sourceTree = BUILT_PRODUCTS_DIR;
		};
		5E9157351DD0AC6500FF2AA8 /* libRCTAnimation.a */ = {
			isa = PBXReferenceProxy;
			fileType = archive.ar;
			path = libRCTAnimation.a;
			remoteRef = 5E9157341DD0AC6500FF2AA8 /* PBXContainerItemProxy */;
			sourceTree = BUILT_PRODUCTS_DIR;
		};
		74D116AA208A8D3100CF8A79 /* libRNKeychain.a */ = {
			isa = PBXReferenceProxy;
			fileType = archive.ar;
			path = libRNKeychain.a;
			remoteRef = 74D116A9208A8D3100CF8A79 /* PBXContainerItemProxy */;
			sourceTree = BUILT_PRODUCTS_DIR;
		};
		74D116AC208A8D3100CF8A79 /* libRNKeychain.a */ = {
			isa = PBXReferenceProxy;
			fileType = archive.ar;
			path = libRNKeychain.a;
			remoteRef = 74D116AB208A8D3100CF8A79 /* PBXContainerItemProxy */;
			sourceTree = BUILT_PRODUCTS_DIR;
		};
		78C398B91ACF4ADC00677621 /* libRCTLinking.a */ = {
			isa = PBXReferenceProxy;
			fileType = archive.ar;
			path = libRCTLinking.a;
			remoteRef = 78C398B81ACF4ADC00677621 /* PBXContainerItemProxy */;
			sourceTree = BUILT_PRODUCTS_DIR;
		};
		7F24F9451FFEC06900E6C806 /* libprivatedata.a */ = {
			isa = PBXReferenceProxy;
			fileType = archive.ar;
			path = libprivatedata.a;
			remoteRef = 7F24F9441FFEC06900E6C806 /* PBXContainerItemProxy */;
			sourceTree = BUILT_PRODUCTS_DIR;
		};
		7F24F9471FFEC06900E6C806 /* libprivatedata-tvOS.a */ = {
			isa = PBXReferenceProxy;
			fileType = archive.ar;
			path = "libprivatedata-tvOS.a";
			remoteRef = 7F24F9461FFEC06900E6C806 /* PBXContainerItemProxy */;
			sourceTree = BUILT_PRODUCTS_DIR;
		};
		7F2691A01EE1DC51007574FE /* libRNNotifications.a */ = {
			isa = PBXReferenceProxy;
			fileType = archive.ar;
			path = libRNNotifications.a;
			remoteRef = 7F26919F1EE1DC51007574FE /* PBXContainerItemProxy */;
			sourceTree = BUILT_PRODUCTS_DIR;
		};
		7F43D5BE1F6BF882001FC614 /* libRCTYouTube.a */ = {
			isa = PBXReferenceProxy;
			fileType = archive.ar;
			path = libRCTYouTube.a;
			remoteRef = 7F43D5BD1F6BF882001FC614 /* PBXContainerItemProxy */;
			sourceTree = BUILT_PRODUCTS_DIR;
		};
		7F43D63B1F6BF9EB001FC614 /* libRNSVG-tvOS.a */ = {
			isa = PBXReferenceProxy;
			fileType = archive.ar;
			path = "libRNSVG-tvOS.a";
			remoteRef = 7F43D63A1F6BF9EB001FC614 /* PBXContainerItemProxy */;
			sourceTree = BUILT_PRODUCTS_DIR;
		};
		7F4C1F841FBE572B0029D1DF /* libfishhook.a */ = {
			isa = PBXReferenceProxy;
			fileType = archive.ar;
			path = libfishhook.a;
			remoteRef = 7F4C1F831FBE572B0029D1DF /* PBXContainerItemProxy */;
			sourceTree = BUILT_PRODUCTS_DIR;
		};
		7F4C1F861FBE572B0029D1DF /* libfishhook-tvOS.a */ = {
			isa = PBXReferenceProxy;
			fileType = archive.ar;
			path = "libfishhook-tvOS.a";
			remoteRef = 7F4C1F851FBE572B0029D1DF /* PBXContainerItemProxy */;
			sourceTree = BUILT_PRODUCTS_DIR;
		};
		7F5CA991208FE38F004F91CE /* libRNDocumentPicker.a */ = {
			isa = PBXReferenceProxy;
			fileType = archive.ar;
			path = libRNDocumentPicker.a;
			remoteRef = 7F5CA990208FE38F004F91CE /* PBXContainerItemProxy */;
			sourceTree = BUILT_PRODUCTS_DIR;
		};
		7F63D2811E6C957C001FAE12 /* libRCTPushNotification.a */ = {
			isa = PBXReferenceProxy;
			fileType = archive.ar;
			path = libRCTPushNotification.a;
			remoteRef = 7F63D2801E6C957C001FAE12 /* PBXContainerItemProxy */;
			sourceTree = BUILT_PRODUCTS_DIR;
		};
		7F63D2831E6C957C001FAE12 /* libRCTPushNotification-tvOS.a */ = {
			isa = PBXReferenceProxy;
			fileType = archive.ar;
			path = "libRCTPushNotification-tvOS.a";
			remoteRef = 7F63D2821E6C957C001FAE12 /* PBXContainerItemProxy */;
			sourceTree = BUILT_PRODUCTS_DIR;
		};
		7F642DED2093530B00F3165E /* libRNDeviceInfo.a */ = {
			isa = PBXReferenceProxy;
			fileType = archive.ar;
			path = libRNDeviceInfo.a;
			remoteRef = 7F642DEC2093530B00F3165E /* PBXContainerItemProxy */;
			sourceTree = BUILT_PRODUCTS_DIR;
		};
		7F642DEF2093530B00F3165E /* libRNDeviceInfo-tvOS.a */ = {
			isa = PBXReferenceProxy;
			fileType = archive.ar;
			path = "libRNDeviceInfo-tvOS.a";
			remoteRef = 7F642DEE2093530B00F3165E /* PBXContainerItemProxy */;
			sourceTree = BUILT_PRODUCTS_DIR;
		};
		7F6877B01E7835E50094B63F /* libToolTipMenu.a */ = {
			isa = PBXReferenceProxy;
			fileType = archive.ar;
			path = libToolTipMenu.a;
			remoteRef = 7F6877AF1E7835E50094B63F /* PBXContainerItemProxy */;
			sourceTree = BUILT_PRODUCTS_DIR;
		};
		7F6877B21E7835E50094B63F /* ToolTipMenuTests.xctest */ = {
			isa = PBXReferenceProxy;
			fileType = wrapper.cfbundle;
			path = ToolTipMenuTests.xctest;
			remoteRef = 7F6877B11E7835E50094B63F /* PBXContainerItemProxy */;
			sourceTree = BUILT_PRODUCTS_DIR;
		};
		7F6FF6B5203499F400150948 /* libjsinspector.a */ = {
			isa = PBXReferenceProxy;
			fileType = archive.ar;
			path = libjsinspector.a;
			remoteRef = 7F6FF6B4203499F400150948 /* PBXContainerItemProxy */;
			sourceTree = BUILT_PRODUCTS_DIR;
		};
		7F6FF6B7203499F400150948 /* libjsinspector-tvOS.a */ = {
			isa = PBXReferenceProxy;
			fileType = archive.ar;
			path = "libjsinspector-tvOS.a";
			remoteRef = 7F6FF6B6203499F400150948 /* PBXContainerItemProxy */;
			sourceTree = BUILT_PRODUCTS_DIR;
		};
		7F7D7F87201645D300D31155 /* libReactNativePermissions.a */ = {
			isa = PBXReferenceProxy;
			fileType = archive.ar;
			path = libReactNativePermissions.a;
			remoteRef = 7F7D7F86201645D300D31155 /* PBXContainerItemProxy */;
			sourceTree = BUILT_PRODUCTS_DIR;
		};
		7F8AAB3C1F4E0FEB00F5A52C /* libFastImage.a */ = {
			isa = PBXReferenceProxy;
			fileType = archive.ar;
			path = libFastImage.a;
			remoteRef = 7F8AAB3B1F4E0FEB00F5A52C /* PBXContainerItemProxy */;
			sourceTree = BUILT_PRODUCTS_DIR;
		};
		7F8C49871F3DFC30003A22BA /* libRNLocalAuth.a */ = {
			isa = PBXReferenceProxy;
			fileType = archive.ar;
			path = libRNLocalAuth.a;
			remoteRef = 7F8C49861F3DFC30003A22BA /* PBXContainerItemProxy */;
			sourceTree = BUILT_PRODUCTS_DIR;
		};
		7F8C49F81F3E0710003A22BA /* libRNPasscodeStatus.a */ = {
			isa = PBXReferenceProxy;
			fileType = archive.ar;
			path = libRNPasscodeStatus.a;
			remoteRef = 7F8C49F71F3E0710003A22BA /* PBXContainerItemProxy */;
			sourceTree = BUILT_PRODUCTS_DIR;
		};
		7F8C4A621F3E21FB003A22BA /* libJailMonkey.a */ = {
			isa = PBXReferenceProxy;
			fileType = archive.ar;
			path = libJailMonkey.a;
			remoteRef = 7F8C4A611F3E21FB003A22BA /* PBXContainerItemProxy */;
			sourceTree = BUILT_PRODUCTS_DIR;
		};
		7F93F9D91FBB726B0088E416 /* libRCTVideo.a */ = {
			isa = PBXReferenceProxy;
			fileType = archive.ar;
			path = libRCTVideo.a;
			remoteRef = 7F93F9D81FBB726B0088E416 /* PBXContainerItemProxy */;
			sourceTree = BUILT_PRODUCTS_DIR;
		};
		7F93F9DB1FBB726B0088E416 /* libRCTVideo.a */ = {
			isa = PBXReferenceProxy;
			fileType = archive.ar;
			path = libRCTVideo.a;
			remoteRef = 7F93F9DA1FBB726B0088E416 /* PBXContainerItemProxy */;
			sourceTree = BUILT_PRODUCTS_DIR;
		};
		7FA795061F61A1A500C02924 /* libRNSentry.a */ = {
			isa = PBXReferenceProxy;
			fileType = archive.ar;
			path = libRNSentry.a;
			remoteRef = 7FA795051F61A1A500C02924 /* PBXContainerItemProxy */;
			sourceTree = BUILT_PRODUCTS_DIR;
		};
		7FA7950B1F61A1A500C02924 /* libReactNativeExceptionHandler.a */ = {
			isa = PBXReferenceProxy;
			fileType = archive.ar;
			path = libReactNativeExceptionHandler.a;
			remoteRef = 7FA7950A1F61A1A500C02924 /* PBXContainerItemProxy */;
			sourceTree = BUILT_PRODUCTS_DIR;
		};
		7FC200DF1EBB65100099331B /* libReactNativeNavigation.a */ = {
			isa = PBXReferenceProxy;
			fileType = archive.ar;
			path = libReactNativeNavigation.a;
			remoteRef = 7FC200DE1EBB65100099331B /* PBXContainerItemProxy */;
			sourceTree = BUILT_PRODUCTS_DIR;
		};
		7FD8DEDA2029ECDF001AAC5E /* libRNTableView.a */ = {
			isa = PBXReferenceProxy;
			fileType = archive.ar;
			path = libRNTableView.a;
			remoteRef = 7FD8DED92029ECDF001AAC5E /* PBXContainerItemProxy */;
			sourceTree = BUILT_PRODUCTS_DIR;
		};
		7FDB92A71F706F45006CDFD1 /* libRNImagePicker.a */ = {
			isa = PBXReferenceProxy;
			fileType = archive.ar;
			path = libRNImagePicker.a;
			remoteRef = 7FDB92A61F706F45006CDFD1 /* PBXContainerItemProxy */;
			sourceTree = BUILT_PRODUCTS_DIR;
		};
		7FDF28E11E1F4B1F00DBBE56 /* libRNSVG.a */ = {
			isa = PBXReferenceProxy;
			fileType = archive.ar;
			path = libRNSVG.a;
			remoteRef = 7FDF28E01E1F4B1F00DBBE56 /* PBXContainerItemProxy */;
			sourceTree = BUILT_PRODUCTS_DIR;
		};
		7FDF290C1E1F4B4E00DBBE56 /* libRNVectorIcons.a */ = {
			isa = PBXReferenceProxy;
			fileType = archive.ar;
			path = libRNVectorIcons.a;
			remoteRef = 7FDF290B1E1F4B4E00DBBE56 /* PBXContainerItemProxy */;
			sourceTree = BUILT_PRODUCTS_DIR;
		};
		7FFE32901FD9CAF40038C7A0 /* libRNReactNativeDocViewer.a */ = {
			isa = PBXReferenceProxy;
			fileType = archive.ar;
			path = libRNReactNativeDocViewer.a;
			remoteRef = 7FFE328F1FD9CAF40038C7A0 /* PBXContainerItemProxy */;
			sourceTree = BUILT_PRODUCTS_DIR;
		};
		7FFE32951FD9CAF40038C7A0 /* libRNSafeArea.a */ = {
			isa = PBXReferenceProxy;
			fileType = archive.ar;
			path = libRNSafeArea.a;
			remoteRef = 7FFE32941FD9CAF40038C7A0 /* PBXContainerItemProxy */;
			sourceTree = BUILT_PRODUCTS_DIR;
		};
		832341B51AAA6A8300B99B32 /* libRCTText.a */ = {
			isa = PBXReferenceProxy;
			fileType = archive.ar;
			path = libRCTText.a;
			remoteRef = 832341B41AAA6A8300B99B32 /* PBXContainerItemProxy */;
			sourceTree = BUILT_PRODUCTS_DIR;
		};
/* End PBXReferenceProxy section */

/* Begin PBXResourcesBuildPhase section */
		00E356EC1AD99517003FC87E /* Resources */ = {
			isa = PBXResourcesBuildPhase;
			buildActionMask = 2147483647;
			files = (
			);
			runOnlyForDeploymentPostprocessing = 0;
		};
		13B07F8E1A680F5B00A75B9A /* Resources */ = {
			isa = PBXResourcesBuildPhase;
			buildActionMask = 2147483647;
			files = (
				13B07FBF1A68108700A75B9A /* Images.xcassets in Resources */,
				895C9A56B94A45C1BAF568FE /* Entypo.ttf in Resources */,
				3D38ABA732A34A9BB3294F90 /* EvilIcons.ttf in Resources */,
				5E1AF7B72B8D4A4E9E53FF9D /* FontAwesome.ttf in Resources */,
				382D94CF15EE4FC292C3F341 /* Foundation.ttf in Resources */,
				C337E8708D2845C6A8DBB47E /* Ionicons.ttf in Resources */,
				C035DB50ED2045F09923FFAE /* MaterialCommunityIcons.ttf in Resources */,
				F006936FC2884C24A1321FC0 /* MaterialIcons.ttf in Resources */,
				7F292AA71E8ABB1100A450A3 /* splash.png in Resources */,
				420A7328E12C4B72AEF420CE /* Octicons.ttf in Resources */,
				7F292AA61E8ABB1100A450A3 /* LaunchScreen.xib in Resources */,
				7F292A711E8AB73400A450A3 /* SplashScreenResource in Resources */,
				2B4C9B708010475DA575B81D /* SimpleLineIcons.ttf in Resources */,
				1BCA51319AC6442991C6A208 /* Zocial.ttf in Resources */,
				9358B95F95184EE0A4DCE629 /* OpenSans-Bold.ttf in Resources */,
				55C6561DDBBA45929D88B6D1 /* OpenSans-BoldItalic.ttf in Resources */,
				D719A67137964F08BE47A5FC /* OpenSans-ExtraBold.ttf in Resources */,
				0111A42B7F264BCF8CBDE3ED /* OpenSans-ExtraBoldItalic.ttf in Resources */,
				0C0D24F53F254F75869E5951 /* OpenSans-Italic.ttf in Resources */,
				2D5296A8926B4D7FBAF2D6E2 /* OpenSans-Light.ttf in Resources */,
				F083DB472349411A8E6E7AAD /* OpenSans-LightItalic.ttf in Resources */,
				A08D512E7ADC40CCAD055A9E /* OpenSans-Regular.ttf in Resources */,
				62A8448264674B4D95A5A7C2 /* OpenSans-Semibold.ttf in Resources */,
				69AC753E496743BABB7A7124 /* OpenSans-SemiboldItalic.ttf in Resources */,
				5CB86E9DFB94485CAA748DF3 /* YTPlayerView-iframe-player.html in Resources */,
			);
			runOnlyForDeploymentPostprocessing = 0;
		};
		7FFE32981FD9CB640038C7A0 /* Resources */ = {
			isa = PBXResourcesBuildPhase;
			buildActionMask = 2147483647;
			files = (
				7FC649F01FE9B5D90074E4C7 /* OpenSans-Bold.ttf in Resources */,
				7FC649EE1FE983660074E4C7 /* EvilIcons.ttf in Resources */,
				7FF7BE701FDF3EE7005E55FE /* Ionicons.ttf in Resources */,
				7FFDB3191FE3566C009E3BCF /* FontAwesome.ttf in Resources */,
				7FFE32A11FD9CB650038C7A0 /* MainInterface.storyboard in Resources */,
			);
			runOnlyForDeploymentPostprocessing = 0;
		};
/* End PBXResourcesBuildPhase section */

/* Begin PBXShellScriptBuildPhase section */
		00DD1BFF1BD5951E006B06BC /* Bundle React Native code and images */ = {
			isa = PBXShellScriptBuildPhase;
			buildActionMask = 2147483647;
			files = (
			);
			inputPaths = (
			);
			name = "Bundle React Native code and images";
			outputPaths = (
			);
			runOnlyForDeploymentPostprocessing = 0;
			shellPath = /bin/sh;
			shellScript = ./bundleReactNative.sh;
		};
		0D421A536CD412E685542AA3 /* [CP] Check Pods Manifest.lock */ = {
			isa = PBXShellScriptBuildPhase;
			buildActionMask = 2147483647;
			files = (
			);
			inputPaths = (
				"${PODS_PODFILE_DIR_PATH}/Podfile.lock",
				"${PODS_ROOT}/Manifest.lock",
			);
			name = "[CP] Check Pods Manifest.lock";
			outputPaths = (
				"$(DERIVED_FILE_DIR)/Pods-Mattermost-checkManifestLockResult.txt",
			);
			runOnlyForDeploymentPostprocessing = 0;
			shellPath = /bin/sh;
			shellScript = "diff \"${PODS_PODFILE_DIR_PATH}/Podfile.lock\" \"${PODS_ROOT}/Manifest.lock\" > /dev/null\nif [ $? != 0 ] ; then\n    # print error to STDERR\n    echo \"error: The sandbox is not in sync with the Podfile.lock. Run 'pod install' or update your CocoaPods installation.\" >&2\n    exit 1\nfi\n# This output is used by Xcode 'outputs' to avoid re-running this script phase.\necho \"SUCCESS\" > \"${SCRIPT_OUTPUT_FILE_0}\"\n";
			showEnvVarsInLog = 0;
		};
		1E7A58BF4E81655D1CC6DCC6 /* [CP] Copy Pods Resources */ = {
			isa = PBXShellScriptBuildPhase;
			buildActionMask = 2147483647;
			files = (
			);
			inputPaths = (
			);
			name = "[CP] Copy Pods Resources";
			outputPaths = (
			);
			runOnlyForDeploymentPostprocessing = 0;
			shellPath = /bin/sh;
			shellScript = "\"${SRCROOT}/Pods/Target Support Files/Pods-MattermostTests/Pods-MattermostTests-resources.sh\"\n";
			showEnvVarsInLog = 0;
		};
		24BAEFA847BB924860ACEAE9 /* [CP] Embed Pods Frameworks */ = {
			isa = PBXShellScriptBuildPhase;
			buildActionMask = 2147483647;
			files = (
			);
			inputPaths = (
			);
			name = "[CP] Embed Pods Frameworks";
			outputPaths = (
			);
			runOnlyForDeploymentPostprocessing = 0;
			shellPath = /bin/sh;
			shellScript = "\"${SRCROOT}/Pods/Target Support Files/Pods-MattermostTests/Pods-MattermostTests-frameworks.sh\"\n";
			showEnvVarsInLog = 0;
		};
		509B02AF14835503C5C6029D /* [CP] Copy Pods Resources */ = {
			isa = PBXShellScriptBuildPhase;
			buildActionMask = 2147483647;
			files = (
			);
			inputPaths = (
			);
			name = "[CP] Copy Pods Resources";
			outputPaths = (
			);
			runOnlyForDeploymentPostprocessing = 0;
			shellPath = /bin/sh;
			shellScript = "\"${SRCROOT}/Pods/Target Support Files/Pods-Mattermost/Pods-Mattermost-resources.sh\"\n";
			showEnvVarsInLog = 0;
		};
		7FFE32F01FD9D1F00038C7A0 /* Bundle React Native code and images */ = {
			isa = PBXShellScriptBuildPhase;
			buildActionMask = 2147483647;
			files = (
			);
			inputPaths = (
			);
			name = "Bundle React Native code and images";
			outputPaths = (
			);
			runOnlyForDeploymentPostprocessing = 0;
			shellPath = /bin/sh;
			shellScript = ./bundleReactNative.sh;
		};
		AE4769B235D14E6C9C64EA78 /* Upload Debug Symbols to Sentry */ = {
			isa = PBXShellScriptBuildPhase;
			buildActionMask = 2147483647;
			files = (
			);
			inputPaths = (
			);
			name = "Upload Debug Symbols to Sentry";
			outputPaths = (
			);
			runOnlyForDeploymentPostprocessing = 0;
			shellPath = /bin/sh;
			shellScript = ./uploadDebugSymbols.sh;
		};
		BC5024E82B42A23CE05E72ED /* [CP] Embed Pods Frameworks */ = {
			isa = PBXShellScriptBuildPhase;
			buildActionMask = 2147483647;
			files = (
			);
			inputPaths = (
			);
			name = "[CP] Embed Pods Frameworks";
			outputPaths = (
			);
			runOnlyForDeploymentPostprocessing = 0;
			shellPath = /bin/sh;
			shellScript = "\"${SRCROOT}/Pods/Target Support Files/Pods-Mattermost/Pods-Mattermost-frameworks.sh\"\n";
			showEnvVarsInLog = 0;
		};
		EEC0B569A776EB6F23DA5874 /* [CP] Check Pods Manifest.lock */ = {
			isa = PBXShellScriptBuildPhase;
			buildActionMask = 2147483647;
			files = (
			);
			inputPaths = (
				"${PODS_PODFILE_DIR_PATH}/Podfile.lock",
				"${PODS_ROOT}/Manifest.lock",
			);
			name = "[CP] Check Pods Manifest.lock";
			outputPaths = (
				"$(DERIVED_FILE_DIR)/Pods-MattermostTests-checkManifestLockResult.txt",
			);
			runOnlyForDeploymentPostprocessing = 0;
			shellPath = /bin/sh;
			shellScript = "diff \"${PODS_PODFILE_DIR_PATH}/Podfile.lock\" \"${PODS_ROOT}/Manifest.lock\" > /dev/null\nif [ $? != 0 ] ; then\n    # print error to STDERR\n    echo \"error: The sandbox is not in sync with the Podfile.lock. Run 'pod install' or update your CocoaPods installation.\" >&2\n    exit 1\nfi\n# This output is used by Xcode 'outputs' to avoid re-running this script phase.\necho \"SUCCESS\" > \"${SCRIPT_OUTPUT_FILE_0}\"\n";
			showEnvVarsInLog = 0;
		};
/* End PBXShellScriptBuildPhase section */

/* Begin PBXSourcesBuildPhase section */
		00E356EA1AD99517003FC87E /* Sources */ = {
			isa = PBXSourcesBuildPhase;
			buildActionMask = 2147483647;
			files = (
				00E356F31AD99517003FC87E /* MattermostTests.m in Sources */,
			);
			runOnlyForDeploymentPostprocessing = 0;
		};
		13B07F871A680F5B00A75B9A /* Sources */ = {
			isa = PBXSourcesBuildPhase;
			buildActionMask = 2147483647;
			files = (
				13B07FBC1A68108700A75B9A /* AppDelegate.m in Sources */,
				7FEB109E1F61019C0039A015 /* UIImage+ImageEffects.m in Sources */,
				13B07FC11A68108700A75B9A /* main.m in Sources */,
				7FF7BE6D1FDEE5E8005E55FE /* MattermostBucket.m in Sources */,
				7FEB10981F6101710039A015 /* BlurAppScreen.m in Sources */,
				7F50C96A203C6E80007CA374 /* SessionManager.m in Sources */,
				7FEB109D1F61019C0039A015 /* MattermostManaged.m in Sources */,
			);
			runOnlyForDeploymentPostprocessing = 0;
		};
		7FFE32961FD9CB640038C7A0 /* Sources */ = {
			isa = PBXSourcesBuildPhase;
			buildActionMask = 2147483647;
			files = (
				7F50C96B203C6E80007CA374 /* SessionManager.m in Sources */,
				7FF7BE6E1FDEE5E8005E55FE /* MattermostBucket.m in Sources */,
				7FF7BE2C1FDEE4AE005E55FE /* MattermostManaged.m in Sources */,
				7FFE329E1FD9CB650038C7A0 /* ShareViewController.m in Sources */,
				7F6C47A51FE87E8C00F5A912 /* PerformRequests.m in Sources */,
			);
			runOnlyForDeploymentPostprocessing = 0;
		};
/* End PBXSourcesBuildPhase section */

/* Begin PBXTargetDependency section */
		00E356F51AD99517003FC87E /* PBXTargetDependency */ = {
			isa = PBXTargetDependency;
			target = 13B07F861A680F5B00A75B9A /* Mattermost */;
			targetProxy = 00E356F41AD99517003FC87E /* PBXContainerItemProxy */;
		};
		7FFE32A41FD9CB650038C7A0 /* PBXTargetDependency */ = {
			isa = PBXTargetDependency;
			target = 7FFE32991FD9CB640038C7A0 /* MattermostShare */;
			targetProxy = 7FFE32A31FD9CB650038C7A0 /* PBXContainerItemProxy */;
		};
/* End PBXTargetDependency section */

/* Begin PBXVariantGroup section */
		7FFE329F1FD9CB650038C7A0 /* MainInterface.storyboard */ = {
			isa = PBXVariantGroup;
			children = (
				7FFE32A01FD9CB650038C7A0 /* Base */,
			);
			name = MainInterface.storyboard;
			sourceTree = "<group>";
		};
/* End PBXVariantGroup section */

/* Begin XCBuildConfiguration section */
		00E356F61AD99517003FC87E /* Debug */ = {
			isa = XCBuildConfiguration;
			baseConfigurationReference = 3820CC3BBC4B0129958555A9 /* Pods-MattermostTests.debug.xcconfig */;
			buildSettings = {
				BUNDLE_LOADER = "$(TEST_HOST)";
				GCC_PREPROCESSOR_DEFINITIONS = (
					"DEBUG=1",
					"$(inherited)",
				);
				HEADER_SEARCH_PATHS = (
					"$(inherited)",
					"$(SRCROOT)/../node_modules/react-native-video/ios",
					"$(SRCROOT)/../node_modules/react-native-doc-viewer/ios/**",
					"$(SRCROOT)/../node_modules/react-native-safe-area/ios/RNSafeArea",
				);
				INFOPLIST_FILE = MattermostTests/Info.plist;
				IPHONEOS_DEPLOYMENT_TARGET = 8.0;
				LD_RUNPATH_SEARCH_PATHS = "$(inherited) @executable_path/Frameworks @loader_path/Frameworks";
				LIBRARY_SEARCH_PATHS = (
					"$(inherited)",
					"\"$(SRCROOT)/$(TARGET_NAME)\"",
					"\"$(SRCROOT)/$(TARGET_NAME)\"",
					"\"$(SRCROOT)/$(TARGET_NAME)\"",
					"\"$(SRCROOT)/$(TARGET_NAME)\"",
				);
				OTHER_LDFLAGS = (
					"$(inherited)",
					"-ObjC",
					"-lc++",
				);
				PRODUCT_BUNDLE_IDENTIFIER = com.mattermost.rnbeta;
				PRODUCT_NAME = "$(TARGET_NAME)";
				TEST_HOST = "$(BUILT_PRODUCTS_DIR)/Mattermost.app/Mattermost";
			};
			name = Debug;
		};
		00E356F71AD99517003FC87E /* Release */ = {
			isa = XCBuildConfiguration;
			baseConfigurationReference = 41465DE822E9429EB8B90CB4 /* Pods-MattermostTests.release.xcconfig */;
			buildSettings = {
				BUNDLE_LOADER = "$(TEST_HOST)";
				COPY_PHASE_STRIP = NO;
				HEADER_SEARCH_PATHS = (
					"$(inherited)",
					"$(SRCROOT)/../node_modules/react-native-video/ios",
					"$(SRCROOT)/../node_modules/react-native-doc-viewer/ios/**",
					"$(SRCROOT)/../node_modules/react-native-safe-area/ios/RNSafeArea",
				);
				INFOPLIST_FILE = MattermostTests/Info.plist;
				IPHONEOS_DEPLOYMENT_TARGET = 8.0;
				LD_RUNPATH_SEARCH_PATHS = "$(inherited) @executable_path/Frameworks @loader_path/Frameworks";
				LIBRARY_SEARCH_PATHS = (
					"$(inherited)",
					"\"$(SRCROOT)/$(TARGET_NAME)\"",
					"\"$(SRCROOT)/$(TARGET_NAME)\"",
					"\"$(SRCROOT)/$(TARGET_NAME)\"",
					"\"$(SRCROOT)/$(TARGET_NAME)\"",
				);
				OTHER_LDFLAGS = (
					"$(inherited)",
					"-ObjC",
					"-lc++",
				);
				PRODUCT_BUNDLE_IDENTIFIER = com.mattermost.rnbeta;
				PRODUCT_NAME = "$(TARGET_NAME)";
				TEST_HOST = "$(BUILT_PRODUCTS_DIR)/Mattermost.app/Mattermost";
			};
			name = Release;
		};
		13B07F941A680F5B00A75B9A /* Debug */ = {
			isa = XCBuildConfiguration;
			baseConfigurationReference = 634A8F047C73D24A87850EC0 /* Pods-Mattermost.debug.xcconfig */;
			buildSettings = {
				ASSETCATALOG_COMPILER_APPICON_NAME = AppIcon;
				CODE_SIGN_ENTITLEMENTS = Mattermost/Mattermost.entitlements;
				CODE_SIGN_IDENTITY = "iPhone Developer";
				"CODE_SIGN_IDENTITY[sdk=iphoneos*]" = "iPhone Developer";
<<<<<<< HEAD
				CURRENT_PROJECT_VERSION = 107;
=======
				CURRENT_PROJECT_VERSION = 108;
>>>>>>> 4a6e332d
				DEAD_CODE_STRIPPING = NO;
				DEVELOPMENT_TEAM = UQ8HT4Q2XM;
				ENABLE_BITCODE = NO;
				HEADER_SEARCH_PATHS = (
					"$(SRCROOT)/../node_modules/react-native/Libraries/PushNotificationIOS/**",
					"$(SRCROOT)/../node_modules/react-native-navigation/ios/**",
					"$(SRCROOT)/../node_modules/react-native-notifications/RNNotifications/**",
					"$(SRCROOT)/../node_modules/react-native-local-auth",
					"$(SRCROOT)/../node_modules/react-native-passcode-status/ios",
					"$(SRCROOT)/../node_modules/jail-monkey/JailMonkey",
					"$(SRCROOT)/../node_modules/react-native/Libraries/**",
					"$(SRCROOT)/../node_modules/react-native-fast-image/ios/FastImage/**",
					"$(SRCROOT)/../node_modules/react-native-fetch-blob/ios/**",
					"$(SRCROOT)/../node_modules/react-native-exception-handler/ios",
					"$(SRCROOT)/../node_modules/react-native-sentry/ios/**",
					"$(SRCROOT)/../node_modules/react-native-cookies/ios/RNCookieManagerIOS",
					"$(SRCROOT)/../node_modules/react-native-image-picker/ios",
					"$(SRCROOT)/../node_modules/react-native-youtube/**",
					"$(SRCROOT)/../node_modules/react-native-video/ios",
					"$(SRCROOT)/../node_modules/react-native-doc-viewer/ios/**",
					"$(SRCROOT)/../node_modules/react-native-safe-area/ios/RNSafeArea",
					"$(SRCROOT)/../node_modules/react-native-document-picker/**",
					"$(SRCROOT)/../node_modules/react-native-device-info/ios/**",
				);
				INFOPLIST_FILE = Mattermost/Info.plist;
				IPHONEOS_DEPLOYMENT_TARGET = 9.3;
				LD_RUNPATH_SEARCH_PATHS = "$(inherited) @executable_path/Frameworks";
				OTHER_LDFLAGS = (
					"$(inherited)",
					"-ObjC",
					"-lc++",
				);
				PRODUCT_BUNDLE_IDENTIFIER = com.mattermost.rnbeta;
				PRODUCT_NAME = Mattermost;
				PROVISIONING_PROFILE = "";
				PROVISIONING_PROFILE_SPECIFIER = "";
				TARGETED_DEVICE_FAMILY = "1,2";
				VERSIONING_SYSTEM = "apple-generic";
			};
			name = Debug;
		};
		13B07F951A680F5B00A75B9A /* Release */ = {
			isa = XCBuildConfiguration;
			baseConfigurationReference = BFB7025EA936C1B5DC9725C2 /* Pods-Mattermost.release.xcconfig */;
			buildSettings = {
				ASSETCATALOG_COMPILER_APPICON_NAME = AppIcon;
				CODE_SIGN_ENTITLEMENTS = Mattermost/Mattermost.entitlements;
				CODE_SIGN_IDENTITY = "iPhone Developer";
				"CODE_SIGN_IDENTITY[sdk=iphoneos*]" = "iPhone Developer";
<<<<<<< HEAD
				CURRENT_PROJECT_VERSION = 107;
=======
				CURRENT_PROJECT_VERSION = 108;
>>>>>>> 4a6e332d
				DEAD_CODE_STRIPPING = NO;
				DEVELOPMENT_TEAM = UQ8HT4Q2XM;
				ENABLE_BITCODE = NO;
				HEADER_SEARCH_PATHS = (
					"$(SRCROOT)/../node_modules/react-native/Libraries/PushNotificationIOS/**",
					"$(SRCROOT)/../node_modules/react-native-navigation/ios/**",
					"$(SRCROOT)/../node_modules/react-native-notifications/RNNotifications/**",
					"$(SRCROOT)/../node_modules/react-native-local-auth",
					"$(SRCROOT)/../node_modules/react-native-passcode-status/ios",
					"$(SRCROOT)/../node_modules/jail-monkey/JailMonkey",
					"$(SRCROOT)/../node_modules/react-native/Libraries/**",
					"$(SRCROOT)/../node_modules/react-native-fast-image/ios/FastImage/**",
					"$(SRCROOT)/../node_modules/react-native-fetch-blob/ios/**",
					"$(SRCROOT)/../node_modules/react-native-exception-handler/ios",
					"$(SRCROOT)/../node_modules/react-native-sentry/ios/**",
					"$(SRCROOT)/../node_modules/react-native-cookies/ios/RNCookieManagerIOS",
					"$(SRCROOT)/../node_modules/react-native-image-picker/ios",
					"$(SRCROOT)/../node_modules/react-native-youtube/**",
					"$(SRCROOT)/../node_modules/react-native-video/ios",
					"$(SRCROOT)/../node_modules/react-native-doc-viewer/ios/**",
					"$(SRCROOT)/../node_modules/react-native-safe-area/ios/RNSafeArea",
					"$(SRCROOT)/../node_modules/react-native-document-picker/**",
					"$(SRCROOT)/../node_modules/react-native-device-info/ios/**",
				);
				INFOPLIST_FILE = Mattermost/Info.plist;
				IPHONEOS_DEPLOYMENT_TARGET = 9.3;
				LD_RUNPATH_SEARCH_PATHS = "$(inherited) @executable_path/Frameworks";
				OTHER_LDFLAGS = (
					"$(inherited)",
					"-ObjC",
					"-lc++",
				);
				PRODUCT_BUNDLE_IDENTIFIER = com.mattermost.rnbeta;
				PRODUCT_NAME = Mattermost;
				PROVISIONING_PROFILE = "";
				PROVISIONING_PROFILE_SPECIFIER = "";
				TARGETED_DEVICE_FAMILY = "1,2";
				VERSIONING_SYSTEM = "apple-generic";
			};
			name = Release;
		};
		7FFE32A71FD9CB650038C7A0 /* Debug */ = {
			isa = XCBuildConfiguration;
			buildSettings = {
				CLANG_ANALYZER_NONNULL = YES;
				CLANG_ANALYZER_NUMBER_OBJECT_CONVERSION = YES_AGGRESSIVE;
				CLANG_CXX_LANGUAGE_STANDARD = "gnu++14";
				CLANG_ENABLE_MODULES = YES;
				CLANG_WARN_BLOCK_CAPTURE_AUTORELEASING = YES;
				CLANG_WARN_COMMA = YES;
				CLANG_WARN_DOCUMENTATION_COMMENTS = YES;
				CLANG_WARN_NON_LITERAL_NULL_CONVERSION = YES;
				CLANG_WARN_OBJC_LITERAL_CONVERSION = YES;
				CLANG_WARN_RANGE_LOOP_ANALYSIS = YES;
				CLANG_WARN_STRICT_PROTOTYPES = YES;
				CLANG_WARN_UNGUARDED_AVAILABILITY = YES_AGGRESSIVE;
				CODE_SIGN_ENTITLEMENTS = MattermostShare/MattermostShare.entitlements;
				CODE_SIGN_IDENTITY = "iPhone Developer";
				CODE_SIGN_STYLE = Automatic;
				DEBUG_INFORMATION_FORMAT = "dwarf-with-dsym";
				DEVELOPMENT_TEAM = UQ8HT4Q2XM;
				GCC_C_LANGUAGE_STANDARD = gnu11;
				HEADER_SEARCH_PATHS = (
					"$(SRCROOT)/../node_modules/react-native/Libraries/PushNotificationIOS/**",
					"$(SRCROOT)/../node_modules/react-native-navigation/ios/**",
					"$(SRCROOT)/../node_modules/react-native-notifications/RNNotifications/**",
					"$(SRCROOT)/../node_modules/react-native-local-auth",
					"$(SRCROOT)/../node_modules/react-native-passcode-status/ios",
					"$(SRCROOT)/../node_modules/jail-monkey/JailMonkey",
					"$(SRCROOT)/../node_modules/react-native/Libraries/**",
					"$(SRCROOT)/../node_modules/react-native-fast-image/ios/FastImage/**",
					"$(SRCROOT)/../node_modules/react-native-fetch-blob/ios/**",
					"$(SRCROOT)/../node_modules/react-native-exception-handler/ios",
					"$(SRCROOT)/../node_modules/react-native-sentry/ios/**",
					"$(SRCROOT)/../node_modules/react-native-cookies/ios/RNCookieManagerIOS",
					"$(SRCROOT)/../node_modules/react-native-image-picker/ios",
					"$(SRCROOT)/../node_modules/react-native-youtube/**",
					"$(SRCROOT)/../node_modules/react-native-video/ios",
					"$(SRCROOT)/../node_modules/react-native-doc-viewer/ios/**",
					"$(SRCROOT)/../node_modules/react-native-safe-area/ios/RNSafeArea",
					"$(SRCROOT)/../node_modules/react-native-tableview/**",
					"$(SRCROOT)/../node_modules/react-native-device-info/ios/**",
				);
				INFOPLIST_FILE = MattermostShare/Info.plist;
				IPHONEOS_DEPLOYMENT_TARGET = 9.3;
				LD_RUNPATH_SEARCH_PATHS = "$(inherited) @executable_path/Frameworks @executable_path/../../Frameworks";
				OTHER_LDFLAGS = (
					"-ObjC",
					"-lc++",
				);
				PRODUCT_BUNDLE_IDENTIFIER = com.mattermost.rnbeta.MattermostShare;
				PRODUCT_NAME = "$(TARGET_NAME)";
				SKIP_INSTALL = YES;
				SWIFT_OBJC_BRIDGING_HEADER = "MattermostShare/MattermostShare-Bridging-Header.h";
				SWIFT_OPTIMIZATION_LEVEL = "-Onone";
				SWIFT_VERSION = 3.0;
				TARGETED_DEVICE_FAMILY = "1,2";
			};
			name = Debug;
		};
		7FFE32A81FD9CB650038C7A0 /* Release */ = {
			isa = XCBuildConfiguration;
			buildSettings = {
				CLANG_ANALYZER_NONNULL = YES;
				CLANG_ANALYZER_NUMBER_OBJECT_CONVERSION = YES_AGGRESSIVE;
				CLANG_CXX_LANGUAGE_STANDARD = "gnu++14";
				CLANG_ENABLE_MODULES = YES;
				CLANG_WARN_BLOCK_CAPTURE_AUTORELEASING = YES;
				CLANG_WARN_COMMA = YES;
				CLANG_WARN_DOCUMENTATION_COMMENTS = YES;
				CLANG_WARN_NON_LITERAL_NULL_CONVERSION = YES;
				CLANG_WARN_OBJC_LITERAL_CONVERSION = YES;
				CLANG_WARN_RANGE_LOOP_ANALYSIS = YES;
				CLANG_WARN_STRICT_PROTOTYPES = YES;
				CLANG_WARN_UNGUARDED_AVAILABILITY = YES_AGGRESSIVE;
				CODE_SIGN_ENTITLEMENTS = MattermostShare/MattermostShare.entitlements;
				CODE_SIGN_IDENTITY = "iPhone Developer";
				CODE_SIGN_STYLE = Automatic;
				COPY_PHASE_STRIP = NO;
				DEBUG_INFORMATION_FORMAT = "dwarf-with-dsym";
				DEVELOPMENT_TEAM = UQ8HT4Q2XM;
				GCC_C_LANGUAGE_STANDARD = gnu11;
				HEADER_SEARCH_PATHS = (
					"$(SRCROOT)/../node_modules/react-native/Libraries/PushNotificationIOS/**",
					"$(SRCROOT)/../node_modules/react-native-navigation/ios/**",
					"$(SRCROOT)/../node_modules/react-native-notifications/RNNotifications/**",
					"$(SRCROOT)/../node_modules/react-native-local-auth",
					"$(SRCROOT)/../node_modules/react-native-passcode-status/ios",
					"$(SRCROOT)/../node_modules/jail-monkey/JailMonkey",
					"$(SRCROOT)/../node_modules/react-native/Libraries/**",
					"$(SRCROOT)/../node_modules/react-native-fast-image/ios/FastImage/**",
					"$(SRCROOT)/../node_modules/react-native-fetch-blob/ios/**",
					"$(SRCROOT)/../node_modules/react-native-exception-handler/ios",
					"$(SRCROOT)/../node_modules/react-native-sentry/ios/**",
					"$(SRCROOT)/../node_modules/react-native-cookies/ios/RNCookieManagerIOS",
					"$(SRCROOT)/../node_modules/react-native-image-picker/ios",
					"$(SRCROOT)/../node_modules/react-native-youtube/**",
					"$(SRCROOT)/../node_modules/react-native-video/ios",
					"$(SRCROOT)/../node_modules/react-native-doc-viewer/ios/**",
					"$(SRCROOT)/../node_modules/react-native-safe-area/ios/RNSafeArea",
					"$(SRCROOT)/../node_modules/react-native-tableview/**",
					"$(SRCROOT)/../node_modules/react-native-device-info/ios/**",
				);
				INFOPLIST_FILE = MattermostShare/Info.plist;
				IPHONEOS_DEPLOYMENT_TARGET = 9.3;
				LD_RUNPATH_SEARCH_PATHS = "$(inherited) @executable_path/Frameworks @executable_path/../../Frameworks";
				OTHER_LDFLAGS = (
					"-ObjC",
					"-lc++",
				);
				PRODUCT_BUNDLE_IDENTIFIER = com.mattermost.rnbeta.MattermostShare;
				PRODUCT_NAME = "$(TARGET_NAME)";
				SKIP_INSTALL = YES;
				SWIFT_OBJC_BRIDGING_HEADER = "MattermostShare/MattermostShare-Bridging-Header.h";
				SWIFT_VERSION = 3.0;
				TARGETED_DEVICE_FAMILY = "1,2";
			};
			name = Release;
		};
		83CBBA201A601CBA00E9B192 /* Debug */ = {
			isa = XCBuildConfiguration;
			buildSettings = {
				ALWAYS_SEARCH_USER_PATHS = NO;
				CLANG_CXX_LANGUAGE_STANDARD = "gnu++0x";
				CLANG_CXX_LIBRARY = "libc++";
				CLANG_ENABLE_MODULES = YES;
				CLANG_ENABLE_OBJC_ARC = YES;
				CLANG_WARN_BOOL_CONVERSION = YES;
				CLANG_WARN_CONSTANT_CONVERSION = YES;
				CLANG_WARN_DIRECT_OBJC_ISA_USAGE = YES_ERROR;
				CLANG_WARN_EMPTY_BODY = YES;
				CLANG_WARN_ENUM_CONVERSION = YES;
				CLANG_WARN_INFINITE_RECURSION = YES;
				CLANG_WARN_INT_CONVERSION = YES;
				CLANG_WARN_OBJC_ROOT_CLASS = YES_ERROR;
				CLANG_WARN_SUSPICIOUS_MOVE = YES;
				CLANG_WARN_UNREACHABLE_CODE = YES;
				CLANG_WARN__DUPLICATE_METHOD_MATCH = YES;
				"CODE_SIGN_IDENTITY[sdk=iphoneos*]" = "iPhone Developer";
				COPY_PHASE_STRIP = NO;
				ENABLE_STRICT_OBJC_MSGSEND = YES;
				ENABLE_TESTABILITY = YES;
				GCC_C_LANGUAGE_STANDARD = gnu99;
				GCC_DYNAMIC_NO_PIC = NO;
				GCC_NO_COMMON_BLOCKS = YES;
				GCC_OPTIMIZATION_LEVEL = 0;
				GCC_PREPROCESSOR_DEFINITIONS = (
					"DEBUG=1",
					"$(inherited)",
				);
				GCC_SYMBOLS_PRIVATE_EXTERN = NO;
				GCC_WARN_64_TO_32_BIT_CONVERSION = YES;
				GCC_WARN_ABOUT_RETURN_TYPE = YES_ERROR;
				GCC_WARN_UNDECLARED_SELECTOR = YES;
				GCC_WARN_UNINITIALIZED_AUTOS = YES_AGGRESSIVE;
				GCC_WARN_UNUSED_FUNCTION = YES;
				GCC_WARN_UNUSED_VARIABLE = YES;
				IPHONEOS_DEPLOYMENT_TARGET = 8.0;
				MTL_ENABLE_DEBUG_INFO = YES;
				ONLY_ACTIVE_ARCH = YES;
				SDKROOT = iphoneos;
			};
			name = Debug;
		};
		83CBBA211A601CBA00E9B192 /* Release */ = {
			isa = XCBuildConfiguration;
			buildSettings = {
				ALWAYS_SEARCH_USER_PATHS = NO;
				CLANG_CXX_LANGUAGE_STANDARD = "gnu++0x";
				CLANG_CXX_LIBRARY = "libc++";
				CLANG_ENABLE_MODULES = YES;
				CLANG_ENABLE_OBJC_ARC = YES;
				CLANG_WARN_BOOL_CONVERSION = YES;
				CLANG_WARN_CONSTANT_CONVERSION = YES;
				CLANG_WARN_DIRECT_OBJC_ISA_USAGE = YES_ERROR;
				CLANG_WARN_EMPTY_BODY = YES;
				CLANG_WARN_ENUM_CONVERSION = YES;
				CLANG_WARN_INFINITE_RECURSION = YES;
				CLANG_WARN_INT_CONVERSION = YES;
				CLANG_WARN_OBJC_ROOT_CLASS = YES_ERROR;
				CLANG_WARN_SUSPICIOUS_MOVE = YES;
				CLANG_WARN_UNREACHABLE_CODE = YES;
				CLANG_WARN__DUPLICATE_METHOD_MATCH = YES;
				"CODE_SIGN_IDENTITY[sdk=iphoneos*]" = "iPhone Developer";
				COPY_PHASE_STRIP = YES;
				ENABLE_NS_ASSERTIONS = NO;
				ENABLE_STRICT_OBJC_MSGSEND = YES;
				GCC_C_LANGUAGE_STANDARD = gnu99;
				GCC_NO_COMMON_BLOCKS = YES;
				GCC_WARN_64_TO_32_BIT_CONVERSION = YES;
				GCC_WARN_ABOUT_RETURN_TYPE = YES_ERROR;
				GCC_WARN_UNDECLARED_SELECTOR = YES;
				GCC_WARN_UNINITIALIZED_AUTOS = YES_AGGRESSIVE;
				GCC_WARN_UNUSED_FUNCTION = YES;
				GCC_WARN_UNUSED_VARIABLE = YES;
				HEADER_SEARCH_PATHS = "";
				IPHONEOS_DEPLOYMENT_TARGET = 8.0;
				MTL_ENABLE_DEBUG_INFO = NO;
				SDKROOT = iphoneos;
				VALIDATE_PRODUCT = YES;
			};
			name = Release;
		};
/* End XCBuildConfiguration section */

/* Begin XCConfigurationList section */
		00E357021AD99517003FC87E /* Build configuration list for PBXNativeTarget "MattermostTests" */ = {
			isa = XCConfigurationList;
			buildConfigurations = (
				00E356F61AD99517003FC87E /* Debug */,
				00E356F71AD99517003FC87E /* Release */,
			);
			defaultConfigurationIsVisible = 0;
			defaultConfigurationName = Release;
		};
		13B07F931A680F5B00A75B9A /* Build configuration list for PBXNativeTarget "Mattermost" */ = {
			isa = XCConfigurationList;
			buildConfigurations = (
				13B07F941A680F5B00A75B9A /* Debug */,
				13B07F951A680F5B00A75B9A /* Release */,
			);
			defaultConfigurationIsVisible = 0;
			defaultConfigurationName = Release;
		};
		7FFE32A61FD9CB650038C7A0 /* Build configuration list for PBXNativeTarget "MattermostShare" */ = {
			isa = XCConfigurationList;
			buildConfigurations = (
				7FFE32A71FD9CB650038C7A0 /* Debug */,
				7FFE32A81FD9CB650038C7A0 /* Release */,
			);
			defaultConfigurationIsVisible = 0;
			defaultConfigurationName = Release;
		};
		83CBB9FA1A601CBA00E9B192 /* Build configuration list for PBXProject "Mattermost" */ = {
			isa = XCConfigurationList;
			buildConfigurations = (
				83CBBA201A601CBA00E9B192 /* Debug */,
				83CBBA211A601CBA00E9B192 /* Release */,
			);
			defaultConfigurationIsVisible = 0;
			defaultConfigurationName = Release;
		};
/* End XCConfigurationList section */
	};
	rootObject = 83CBB9F71A601CBA00E9B192 /* Project object */;
}<|MERGE_RESOLUTION|>--- conflicted
+++ resolved
@@ -2516,11 +2516,7 @@
 				CODE_SIGN_ENTITLEMENTS = Mattermost/Mattermost.entitlements;
 				CODE_SIGN_IDENTITY = "iPhone Developer";
 				"CODE_SIGN_IDENTITY[sdk=iphoneos*]" = "iPhone Developer";
-<<<<<<< HEAD
-				CURRENT_PROJECT_VERSION = 107;
-=======
 				CURRENT_PROJECT_VERSION = 108;
->>>>>>> 4a6e332d
 				DEAD_CODE_STRIPPING = NO;
 				DEVELOPMENT_TEAM = UQ8HT4Q2XM;
 				ENABLE_BITCODE = NO;
@@ -2570,11 +2566,7 @@
 				CODE_SIGN_ENTITLEMENTS = Mattermost/Mattermost.entitlements;
 				CODE_SIGN_IDENTITY = "iPhone Developer";
 				"CODE_SIGN_IDENTITY[sdk=iphoneos*]" = "iPhone Developer";
-<<<<<<< HEAD
-				CURRENT_PROJECT_VERSION = 107;
-=======
 				CURRENT_PROJECT_VERSION = 108;
->>>>>>> 4a6e332d
 				DEAD_CODE_STRIPPING = NO;
 				DEVELOPMENT_TEAM = UQ8HT4Q2XM;
 				ENABLE_BITCODE = NO;
