--- conflicted
+++ resolved
@@ -26,8 +26,7 @@
 let realmStore;
 
 const init = async () => {
-<<<<<<< HEAD
-    ephemeralStore.currentServerUrl = await getCurrentServerUrl();
+    const credentials = await getAppCredentials();
     if (ephemeralStore.currentServerUrl) {
         realmStore = configureRealmStore(ephemeralStore.currentServerUrl);
         ephemeralStore.setRealmStoreByServer(ephemeralStore.currentServerUrl, realmStore);
@@ -36,12 +35,7 @@
     }
 
     if (ephemeralStore.appStarted) {
-        launchApp();
-=======
-    const credentials = await getAppCredentials();
-    if (EphemeralStore.appStarted) {
         launchApp(credentials);
->>>>>>> d2464b16
         return;
     }
 
@@ -57,13 +51,8 @@
         ephemeralStore.appStarted = true;
     }
 
-<<<<<<< HEAD
     if (!ephemeralStore.appStarted) {
-        launchAppAndAuthenticateIfNeeded();
-=======
-    if (!EphemeralStore.appStarted) {
         launchAppAndAuthenticateIfNeeded(credentials);
->>>>>>> d2464b16
     }
 };
 
@@ -89,15 +78,9 @@
     ephemeralStore.appStarted = true;
 };
 
-<<<<<<< HEAD
-const launchAppAndAuthenticateIfNeeded = async () => {
+const launchAppAndAuthenticateIfNeeded = async (credentials) => {
     await emmProvider.handleManagedConfig(reduxStore);
-    await launchApp();
-=======
-const launchAppAndAuthenticateIfNeeded = async (credentials) => {
-    await emmProvider.handleManagedConfig(store);
     await launchApp(credentials);
->>>>>>> d2464b16
 
     if (emmProvider.enabled) {
         if (emmProvider.jailbreakProtection) {
