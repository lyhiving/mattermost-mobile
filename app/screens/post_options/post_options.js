--- conflicted
+++ resolved
@@ -28,12 +28,7 @@
             removePost: PropTypes.func.isRequired,
             unflagPost: PropTypes.func.isRequired,
             unpinPost: PropTypes.func.isRequired,
-<<<<<<< HEAD
-            dismissModal: PropTypes.func.isRequired,
-            showModal: PropTypes.func.isRequired,
             setUnreadPost: PropTypes.func.isRequired,
-=======
->>>>>>> 26b999e8
         }).isRequired,
         canAddReaction: PropTypes.bool,
         canReply: PropTypes.bool,
