// Copyright (c) 2015-present Mattermost, Inc. All Rights Reserved.
// See License.txt for license information.

import React, {PureComponent} from 'react';
import PropTypes from 'prop-types';
import {intlShape} from 'react-intl';
import {
    ActivityIndicator,
    Image,
    Keyboard,
    KeyboardAvoidingView,
    Platform,
    StatusBar,
    StyleSheet,
    Text,
    TextInput,
    TouchableWithoutFeedback,
    View,
} from 'react-native';
import Button from 'react-native-button';

import {Client4} from 'mattermost-redux/client';

import ErrorText from 'app/components/error_text';
import FormattedText from 'app/components/formatted_text';
import {UpgradeTypes} from 'app/constants/view';
import {GlobalStyles} from 'app/styles';
import checkUpgradeType from 'app/utils/client_upgrade';
import {isValidUrl, stripTrailingSlashes} from 'app/utils/url';
import {preventDoubleTap} from 'app/utils/tap';

import LocalConfig from 'assets/config';

<<<<<<< HEAD
import telemetry from 'app/telemetry';

class SelectServer extends PureComponent {
=======
export default class SelectServer extends PureComponent {
>>>>>>> c171ae48
    static propTypes = {
        actions: PropTypes.shape({
            getPing: PropTypes.func.isRequired,
            handleServerUrlChanged: PropTypes.func.isRequired,
            loadConfigAndLicense: PropTypes.func.isRequired,
            resetPing: PropTypes.func.isRequired,
            setLastUpgradeCheck: PropTypes.func.isRequired,
            setServerVersion: PropTypes.func.isRequired,
        }).isRequired,
        allowOtherServers: PropTypes.bool,
        config: PropTypes.object,
        currentVersion: PropTypes.string,
        hasConfigAndLicense: PropTypes.bool.isRequired,
        latestVersion: PropTypes.string,
        license: PropTypes.object,
        minVersion: PropTypes.string,
        navigator: PropTypes.object,
        serverUrl: PropTypes.string.isRequired,
        theme: PropTypes.object,
    };

    static contextTypes = {
        intl: intlShape.isRequired,
    };

    constructor(props) {
        super(props);

        this.state = {
            connected: false,
            connecting: false,
            error: null,
            url: props.serverUrl,
        };

        this.cancelPing = null;
    }

    componentDidMount() {
        const {allowOtherServers, serverUrl} = this.props;
        if (!allowOtherServers && serverUrl) {
            // If the app is managed or AutoSelectServerUrl is true in the Config, the server url is set and the user can't change it
            // we automatically trigger the ping to move to the next screen
            this.onClick();
        }

        if (Platform.OS === 'android') {
            Keyboard.addListener('keyboardDidHide', this.handleAndroidKeyboard);
        }

        this.props.navigator.setOnNavigatorEvent(this.handleNavigatorEvent);
        telemetry.captureEnd('selectServerScreen');
        telemetry.sendMetrics();
    }

    componentWillUpdate(nextProps, nextState) {
        if (nextState.connected && nextProps.hasConfigAndLicense && !(this.state.connected && this.props.hasConfigAndLicense)) {
            if (LocalConfig.EnableMobileClientUpgrade) {
                this.props.actions.setLastUpgradeCheck();
                const {currentVersion, minVersion, latestVersion} = nextProps;
                const upgradeType = checkUpgradeType(currentVersion, minVersion, latestVersion);
                if (upgradeType === UpgradeTypes.NO_UPGRADE) {
                    this.handleLoginOptions(nextProps);
                } else {
                    this.handleShowClientUpgrade(upgradeType);
                }
            } else {
                this.handleLoginOptions(nextProps);
            }
        }
    }

    componentWillUnmount() {
        if (Platform.OS === 'android') {
            Keyboard.removeListener('keyboardDidHide', this.handleAndroidKeyboard);
        }
    }

    handleNavigatorEvent = (event) => {
        if (event.id === 'didDisappear') {
            this.setState({
                connected: false,
            });
        }
    };

    handleShowClientUpgrade = (upgradeType) => {
        const {intl} = this.context;
        const {theme} = this.props;

        this.props.navigator.push({
            screen: 'ClientUpgrade',
            title: intl.formatMessage({id: 'mobile.client_upgrade', defaultMessage: 'Client Upgrade'}),
            backButtonTitle: '',
            navigatorStyle: {
                navBarHidden: false,
                disabledBackGesture: LocalConfig.AutoSelectServerUrl,
                statusBarHidden: true,
                statusBarHideWithNavBar: true,
                navBarTextColor: theme.sidebarHeaderTextColor,
                navBarBackgroundColor: theme.sidebarHeaderBg,
                navBarButtonColor: theme.sidebarHeaderTextColor,
            },
            passProps: {
                closeAction: this.handleLoginOptions,
                upgradeType,
            },
        });
    }

    handleLoginOptions = (props = this.props) => {
        const {intl} = this.context;
        const {config, license, theme} = props;
        const samlEnabled = config.EnableSaml === 'true' && license.IsLicensed === 'true' && license.SAML === 'true';
        const gitlabEnabled = config.EnableSignUpWithGitLab === 'true';

        let options = 0;
        if (samlEnabled || gitlabEnabled) {
            options += 1;
        }

        let screen;
        let title;
        if (options) {
            screen = 'LoginOptions';
            title = intl.formatMessage({id: 'mobile.routes.loginOptions', defaultMessage: 'Login Chooser'});
        } else {
            screen = 'Login';
            title = intl.formatMessage({id: 'mobile.routes.login', defaultMessage: 'Login'});
        }

        this.props.navigator.push({
            screen,
            title,
            animated: true,
            backButtonTitle: '',
            navigatorStyle: {
                navBarHidden: LocalConfig.AutoSelectServerUrl,
                disabledBackGesture: LocalConfig.AutoSelectServerUrl,
                navBarTextColor: theme.sidebarHeaderTextColor,
                navBarBackgroundColor: theme.sidebarHeaderBg,
                navBarButtonColor: theme.sidebarHeaderTextColor,
            },
        });

        this.props.actions.resetPing();
    };

    handleAndroidKeyboard = () => {
        this.blur();
    };

    handleTextChanged = (url) => {
        this.setState({url});
    };

    onClick = preventDoubleTap(async () => {
        const urlParse = require('url-parse');
        const preUrl = urlParse(this.state.url, true);
        const url = stripTrailingSlashes(preUrl.protocol + '//' + preUrl.host);

        Keyboard.dismiss();

        if (this.state.connecting || this.state.connected) {
            this.cancelPing();

            return;
        }

        if (!isValidUrl(url)) {
            this.setState({
                error: {
                    intl: {
                        id: 'mobile.server_url.invalid_format',
                        defaultMessage: 'URL must start with http:// or https://',
                    },
                },
            });

            return;
        }

        this.pingServer(url);
    });

    pingServer = (url) => {
        const {
            getPing,
            handleServerUrlChanged,
            loadConfigAndLicense,
            setServerVersion,
        } = this.props.actions;

        this.setState({
            connected: false,
            connecting: true,
            error: null,
        });

        Client4.setUrl(url);
        handleServerUrlChanged(url);

        let cancel = false;
        this.cancelPing = () => {
            cancel = true;

            this.setState({
                connected: false,
                connecting: false,
            });

            this.cancelPing = null;
        };

        getPing().then((result) => {
            if (cancel) {
                return;
            }

            if (!result.error) {
                loadConfigAndLicense();
                setServerVersion(Client4.getServerVersion());
            }

            this.setState({
                connected: !result.error,
                connecting: false,
                error: result.error,
            });
        }).catch(() => {
            if (cancel) {
                return;
            }

            this.setState({
                connecting: false,
            });
        });
    };

    inputRef = (ref) => {
        this.textInput = ref;
    };

    blur = () => {
        if (this.textInput) {
            this.textInput.blur();
        }
    };

    render() {
        const {formatMessage} = this.context.intl;
        const {allowOtherServers} = this.props;
        const {
            connected,
            connecting,
            error,
            url,
        } = this.state;

        let buttonIcon;
        let buttonText;
        if (connected || connecting) {
            buttonIcon = (
                <ActivityIndicator
                    animating={true}
                    size='small'
                    style={style.connectingIndicator}
                />
            );
            buttonText = (
                <FormattedText
                    id='mobile.components.select_server_view.connecting'
                    defaultMessage='Connecting...'
                />
            );
        } else {
            buttonText = (
                <FormattedText
                    id='mobile.components.select_server_view.connect'
                    defaultMessage='Connect'
                />
            );
        }

        let statusStyle = 'dark-content';
        if (Platform.OS === 'android') {
            statusStyle = 'light-content';
        }

        const inputDisabled = !allowOtherServers || connected || connecting;
        const inputStyle = [GlobalStyles.inputBox];
        if (inputDisabled) {
            inputStyle.push(style.disabledInput);
        }

        return (
            <KeyboardAvoidingView
                behavior='padding'
                style={style.container}
                keyboardVerticalOffset={0}
            >
                <StatusBar barStyle={statusStyle}/>
                <TouchableWithoutFeedback onPress={this.blur}>
                    <View style={[GlobalStyles.container, GlobalStyles.signupContainer]}>
                        <Image
                            source={require('assets/images/logo.png')}
                        />

                        <View>
                            <FormattedText
                                style={[GlobalStyles.header, GlobalStyles.label]}
                                id='mobile.components.select_server_view.enterServerUrl'
                                defaultMessage='Enter Server URL'
                            />
                        </View>
                        <TextInput
                            ref={this.inputRef}
                            value={url}
                            editable={!inputDisabled}
                            onChangeText={this.handleTextChanged}
                            onSubmitEditing={this.onClick}
                            style={inputStyle}
                            autoCapitalize='none'
                            autoCorrect={false}
                            keyboardType='url'
                            placeholder={formatMessage({
                                id: 'mobile.components.select_server_view.siteUrlPlaceholder',
                                defaultMessage: 'https://mattermost.example.com',
                            })}
                            returnKeyType='go'
                            underlineColorAndroid='transparent'
                            disableFullscreenUI={true}
                        />
                        <Button
                            onPress={this.onClick}
                            containerStyle={[GlobalStyles.signupButton, style.connectButton]}
                        >
                            {buttonIcon}
                            <Text style={GlobalStyles.signupButtonText}>
                                {buttonText}
                            </Text>
                        </Button>
                        <ErrorText error={error}/>
                    </View>
                </TouchableWithoutFeedback>
            </KeyboardAvoidingView>
        );
    }
}

const style = StyleSheet.create({
    container: {
        flex: 1,
    },
    disabledInput: {
        backgroundColor: '#e3e3e3',
    },
    connectButton: {
        alignItems: 'center',
    },
    connectingIndicator: {
        marginRight: 5,
    },
});<|MERGE_RESOLUTION|>--- conflicted
+++ resolved
@@ -31,13 +31,9 @@
 
 import LocalConfig from 'assets/config';
 
-<<<<<<< HEAD
 import telemetry from 'app/telemetry';
 
-class SelectServer extends PureComponent {
-=======
 export default class SelectServer extends PureComponent {
->>>>>>> c171ae48
     static propTypes = {
         actions: PropTypes.shape({
             getPing: PropTypes.func.isRequired,
