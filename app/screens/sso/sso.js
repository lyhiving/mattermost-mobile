--- conflicted
+++ resolved
@@ -5,11 +5,7 @@
 import PropTypes from 'prop-types';
 import {injectIntl, intlShape} from 'react-intl';
 import {
-<<<<<<< HEAD
     Dimensions,
-    InteractionManager,
-=======
->>>>>>> 0909a306
     Text,
     View,
     Platform,
