// Copyright (c) 2015-present Mattermost, Inc. All Rights Reserved.
// See LICENSE.txt for license information.

import {realmConnect} from 'realm-react-redux';

<<<<<<< HEAD
import {scheduleExpiredNotification, sendPasswordResetEmail} from 'app/realm/actions/general';
import {login} from 'app/realm/actions/user';
import options from 'app/store/realm_context_options';
import {reduxStore} from 'app/store';
=======
import {login} from 'mattermost-redux/actions/users';
import {getTheme} from 'mattermost-redux/selectors/entities/preferences';
import {getConfig, getLicense} from 'mattermost-redux/selectors/entities/general';

import {resetToChannel, goToScreen} from 'app/actions/navigation';
import LoginActions from 'app/actions/views/login';
>>>>>>> 175c0df5

import Login from './login.js';

function mapQueriesToProps() {
    const state = reduxStore.getState();
    const {loginId} = state.views.login;

    return {
<<<<<<< HEAD
        loginId,
=======
        actions: bindActionCreators({
            ...LoginActions,
            login,
            resetToChannel,
            goToScreen,
        }, dispatch),
>>>>>>> 175c0df5
    };
}

const mapRealmDispatchToProps = {
    login,
    scheduleExpiredNotification,
    sendPasswordResetEmail,
};

export default realmConnect(null, mapQueriesToProps, mapRealmDispatchToProps, null, options)(Login);<|MERGE_RESOLUTION|>--- conflicted
+++ resolved
@@ -3,19 +3,11 @@
 
 import {realmConnect} from 'realm-react-redux';
 
-<<<<<<< HEAD
+import {resetToChannel, goToScreen} from 'app/actions/navigation';
 import {scheduleExpiredNotification, sendPasswordResetEmail} from 'app/realm/actions/general';
 import {login} from 'app/realm/actions/user';
 import options from 'app/store/realm_context_options';
 import {reduxStore} from 'app/store';
-=======
-import {login} from 'mattermost-redux/actions/users';
-import {getTheme} from 'mattermost-redux/selectors/entities/preferences';
-import {getConfig, getLicense} from 'mattermost-redux/selectors/entities/general';
-
-import {resetToChannel, goToScreen} from 'app/actions/navigation';
-import LoginActions from 'app/actions/views/login';
->>>>>>> 175c0df5
 
 import Login from './login.js';
 
@@ -24,21 +16,14 @@
     const {loginId} = state.views.login;
 
     return {
-<<<<<<< HEAD
         loginId,
-=======
-        actions: bindActionCreators({
-            ...LoginActions,
-            login,
-            resetToChannel,
-            goToScreen,
-        }, dispatch),
->>>>>>> 175c0df5
     };
 }
 
 const mapRealmDispatchToProps = {
+    goToScreen,
     login,
+    resetToChannel,
     scheduleExpiredNotification,
     sendPasswordResetEmail,
 };
