// Copyright (c) 2015-present Mattermost, Inc. All Rights Reserved.
// See LICENSE.txt for license information.

import {Alert, AppState, Dimensions, Linking, NativeModules, Platform} from 'react-native';
import DeviceInfo from 'react-native-device-info';
import semver from 'semver';

import {setAppState, setServerVersion} from 'mattermost-redux/actions/general';
import {loadMe, logout} from 'mattermost-redux/actions/users';
import {close as closeWebSocket} from 'mattermost-redux/actions/websocket';
import {General} from 'mattermost-redux/constants';
import EventEmitter from 'mattermost-redux/utils/event_emitter';
import {getCurrentChannelId} from 'mattermost-redux/selectors/entities/channels';

import {setDeviceDimensions, setDeviceOrientation, setDeviceAsTablet, setStatusBarHeight} from 'app/actions/device';
import {selectDefaultChannel} from 'app/actions/views/channel';
import {showOverlay} from 'app/actions/navigation';
import {loadConfigAndLicense, setDeepLinkURL, startDataCleanup} from 'app/actions/views/root';
import {NavigationTypes, ViewTypes} from 'app/constants';
import {getTranslations} from 'app/i18n';
import mattermostManaged from 'app/mattermost_managed';
import PushNotifications from 'app/push_notifications';
import {getCurrentLocale} from 'app/selectors/i18n';
import {deleteRealmStore} from 'app/store';
import ephemeralStore from 'app/store/ephemeral_store';
import {t} from 'app/utils/i18n';
import {deleteFileCache} from 'app/utils/file';

import LocalConfig from 'assets/config';

import {getAppCredentials, getCurrentServerUrl, removeAppCredentials} from './credentials';
import emmProvider from './emm_provider';

const {StatusBarManager} = NativeModules;
const PROMPT_IN_APP_PIN_CODE_AFTER = 5 * 1000;

class GlobalEventHandler {
    constructor() {
        EventEmitter.on(NavigationTypes.NAVIGATION_RESET, this.onLogout);
        EventEmitter.on(NavigationTypes.RESTART_APP, this.onRestartApp);
        EventEmitter.on(General.SERVER_VERSION_CHANGED, this.onServerVersionChanged);
        EventEmitter.on(General.CONFIG_CHANGED, this.onServerConfigChanged);
        EventEmitter.on(General.SWITCH_TO_DEFAULT_CHANNEL, this.onSwitchToDefaultChannel);
        Dimensions.addEventListener('change', this.onOrientationChange);
        AppState.addEventListener('change', this.onAppStateChange);
        Linking.addEventListener('url', this.onDeepLink);
    }

    appActive = async () => {
        this.turnOnInAppNotificationHandling();

        // if the app is being controlled by an EMM provider
        if (emmProvider.enabled && emmProvider.inAppPinCode) {
            const authExpired = (Date.now() - emmProvider.inBackgroundSince) >= PROMPT_IN_APP_PIN_CODE_AFTER;

            // Once the app becomes active we check if the device needs to have a passcode set
            const prompt = emmProvider.inBackgroundSince && authExpired; // if more than 5 minutes have passed prompt for passcode
            await emmProvider.handleAuthentication(this.reduxStore, prompt);
        }

        emmProvider.inBackgroundSince = null;
    };

    appInactive = () => {
        this.turnOffInAppNotificationHandling();

        const {dispatch} = this.reduxStore;

        // When the app is sent to the background we set the time when that happens
        // and perform a data clean up to improve on performance
        emmProvider.inBackgroundSince = Date.now();

        dispatch(startDataCleanup());
    };

    configure = (opts) => {
        this.reduxStore = opts.reduxStore;
        this.launchApp = opts.launchApp;

        // onAppStateChange may be called by the AppState listener before we
        // configure the global event handler so we manually call it here
        this.onAppStateChange('active');

        const window = Dimensions.get('window');
        this.onOrientationChange({window});

        this.StatusBarSizeIOS = require('react-native-status-bar-size');
        if (Platform.OS === 'ios') {
            this.StatusBarSizeIOS.addEventListener('willChange', this.onStatusBarHeightChange);

            StatusBarManager.getHeight(
                (data) => {
                    this.onStatusBarHeightChange(data.height);
                }
            );
        }

        this.JavascriptAndNativeErrorHandler = require('app/utils/error_handling').default;
        this.JavascriptAndNativeErrorHandler.initializeErrorHandling(this.reduxStore);

        mattermostManaged.addEventListener('managedConfigDidChange', this.onManagedConfigurationChange);
    };

    configureAnalytics = (config) => {
        const initAnalytics = require('app/utils/segment').init;

        if (!__DEV__ && config && config.DiagnosticsEnabled === 'true' && config.DiagnosticId && LocalConfig.SegmentApiKey) {
            initAnalytics(config);
        } else {
            global.analytics = null;
        }
    };

    onAppStateChange = (appState) => {
        const isActive = appState === 'active';
        const isBackground = appState === 'background';

<<<<<<< HEAD
        if (this.reduxStore) {
            this.reduxStore.dispatch(setAppState(isActive));
        }
=======
        if (this.store) {
            this.store.dispatch(setAppState(isActive));
>>>>>>> 20fb25df

            if (isActive && (!emmProvider.enabled || emmProvider.previousAppState === 'background')) {
                this.appActive();
            } else if (isBackground) {
                this.appInactive();
            }
        }

        emmProvider.previousAppState = appState;
    };

    onDeepLink = (event) => {
        const {url} = event;
        this.reduxStore.dispatch(setDeepLinkURL(url));
    };

    onManagedConfigurationChange = () => {
        emmProvider.handleManagedConfig(this.reduxStore, true);
    };

    onServerConfigChanged = (config) => {
        this.configureAnalytics(config);
    };

    onLogout = async () => {
        const serverUrl = await getCurrentServerUrl();
        const realm = ephemeralStore.getRealmStoreByServer(serverUrl);

        if (realm) {
            realm.getState().close();
            deleteRealmStore(serverUrl);
        }

        this.reduxStore.dispatch(closeWebSocket(false));
        this.reduxStore.dispatch(setServerVersion(''));
        deleteFileCache(); //TODO: The cache of files should be for each individual server
        removeAppCredentials(serverUrl);

        PushNotifications.clearNotifications();

        if (this.launchApp) {
            //TODO: Select the next available server if there is one
            this.launchApp();
        }
    };

    onOrientationChange = (dimensions) => {
        if (this.reduxStore) {
            const {dispatch} = this.reduxStore;
            if (DeviceInfo.isTablet()) {
                dispatch(setDeviceAsTablet());
            }

            const {height, width} = dimensions.window;
            const orientation = height > width ? 'PORTRAIT' : 'LANDSCAPE';

            dispatch(setDeviceOrientation(orientation));
            dispatch(setDeviceDimensions(height, width));
        }
    };

    onRestartApp = async () => {
        await this.reduxStore.dispatch(loadConfigAndLicense());
        await this.reduxStore.dispatch(loadMe());

        const window = Dimensions.get('window');
        this.onOrientationChange({window});

        if (Platform.OS === 'ios') {
            StatusBarManager.getHeight(
                (data) => {
                    this.onStatusBarHeightChange(data.height);
                }
            );
        }

        if (this.launchApp) {
            const credentials = await getAppCredentials();
            this.launchApp(credentials);
        }
    };

    onServerVersionChanged = async (serverVersion) => {
        const {dispatch, getState} = this.reduxStore;
        const state = getState();
        const version = serverVersion.match(/^[0-9]*.[0-9]*.[0-9]*(-[a-zA-Z0-9.-]*)?/g)[0];
        const locale = getCurrentLocale(state);
        const translations = getTranslations(locale);

        if (serverVersion) {
            if (semver.valid(version) && semver.lt(version, LocalConfig.MinServerVersion)) {
                Alert.alert(
                    translations[t('mobile.server_upgrade.title')],
                    translations[t('mobile.server_upgrade.description')],
                    [{
                        text: translations[t('mobile.server_upgrade.button')],
                        onPress: this.serverUpgradeNeeded,
                    }],
                    {cancelable: false}
                );
            } else if (state.entities.users && state.entities.users.currentUserId) {
                dispatch(setServerVersion(serverVersion));
                const data = await dispatch(loadConfigAndLicense());
                this.configureAnalytics(data.config);
            }
        }
    };

    onStatusBarHeightChange = (nextStatusBarHeight) => {
        this.reduxStore.dispatch(setStatusBarHeight(nextStatusBarHeight));
    };

    onSwitchToDefaultChannel = (teamId) => {
        this.reduxStore.dispatch(selectDefaultChannel(teamId));
    };

    serverUpgradeNeeded = async () => {
        const {dispatch} = this.reduxStore;

        dispatch(setServerVersion(''));

        const credentials = await getAppCredentials();

        if (credentials) {
            dispatch(logout());
        }
    };

    turnOnInAppNotificationHandling = () => {
        EventEmitter.on(ViewTypes.NOTIFICATION_IN_APP, this.handleInAppNotification);
    }

    turnOffInAppNotificationHandling = () => {
        EventEmitter.off(ViewTypes.NOTIFICATION_IN_APP, this.handleInAppNotification);
    }

    handleInAppNotification = (notification) => {
        const {data} = notification;
        const {dispatch, getState} = this.store;
        const state = getState();
        const currentChannelId = getCurrentChannelId(state);

        if (data && data.channel_id !== currentChannelId) {
            const screen = 'Notification';
            const passProps = {
                notification,
            };

            EventEmitter.emit(NavigationTypes.NAVIGATION_SHOW_OVERLAY);
            dispatch(showOverlay(screen, passProps));
        }
    };
}

export default new GlobalEventHandler();<|MERGE_RESOLUTION|>--- conflicted
+++ resolved
@@ -115,14 +115,8 @@
         const isActive = appState === 'active';
         const isBackground = appState === 'background';
 
-<<<<<<< HEAD
         if (this.reduxStore) {
             this.reduxStore.dispatch(setAppState(isActive));
-        }
-=======
-        if (this.store) {
-            this.store.dispatch(setAppState(isActive));
->>>>>>> 20fb25df
 
             if (isActive && (!emmProvider.enabled || emmProvider.previousAppState === 'background')) {
                 this.appActive();
