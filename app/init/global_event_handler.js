// Copyright (c) 2015-present Mattermost, Inc. All Rights Reserved.
// See LICENSE.txt for license information.

import {Alert, AppState, Dimensions, Linking, NativeModules, Platform} from 'react-native';
import DeviceInfo from 'react-native-device-info';
import semver from 'semver';

import {setAppState, setServerVersion} from 'mattermost-redux/actions/general';
import {loadMe, logout} from 'mattermost-redux/actions/users';
import {close as closeWebSocket} from 'mattermost-redux/actions/websocket';
import {General} from 'mattermost-redux/constants';
import EventEmitter from 'mattermost-redux/utils/event_emitter';
import {getCurrentChannelId} from 'mattermost-redux/selectors/entities/channels';

import {setDeviceDimensions, setDeviceOrientation, setDeviceAsTablet, setStatusBarHeight} from 'app/actions/device';
import {selectDefaultChannel} from 'app/actions/views/channel';
import {showOverlay} from 'app/actions/navigation';
import {loadConfigAndLicense, setDeepLinkURL, startDataCleanup} from 'app/actions/views/root';
import {NavigationTypes, ViewTypes} from 'app/constants';
import {getTranslations, resetMomentLocale} from 'app/i18n';
import mattermostManaged from 'app/mattermost_managed';
import PushNotifications from 'app/push_notifications';
import {getCurrentLocale} from 'app/selectors/i18n';
import {deleteRealmStore} from 'app/store';
import ephemeralStore from 'app/store/ephemeral_store';
import {t} from 'app/utils/i18n';
import {deleteFileCache} from 'app/utils/file';

import LocalConfig from 'assets/config';

import {getAppCredentials, getCurrentServerUrl, removeAppCredentials} from './credentials';
import emmProvider from './emm_provider';

const {StatusBarManager} = NativeModules;
const PROMPT_IN_APP_PIN_CODE_AFTER = 5 * 1000;

class GlobalEventHandler {
    constructor() {
        EventEmitter.on(NavigationTypes.NAVIGATION_RESET, this.onLogout);
        EventEmitter.on(NavigationTypes.RESTART_APP, this.onRestartApp);
        EventEmitter.on(General.SERVER_VERSION_CHANGED, this.onServerVersionChanged);
        EventEmitter.on(General.CONFIG_CHANGED, this.onServerConfigChanged);
        EventEmitter.on(General.SWITCH_TO_DEFAULT_CHANNEL, this.onSwitchToDefaultChannel);
        Dimensions.addEventListener('change', this.onOrientationChange);
        AppState.addEventListener('change', this.onAppStateChange);
        Linking.addEventListener('url', this.onDeepLink);
    }

    appActive = async () => {
        this.turnOnInAppNotificationHandling();

        // if the app is being controlled by an EMM provider
        if (emmProvider.enabled && emmProvider.inAppPinCode) {
            const authExpired = (Date.now() - emmProvider.inBackgroundSince) >= PROMPT_IN_APP_PIN_CODE_AFTER;

            // Once the app becomes active we check if the device needs to have a passcode set
            const prompt = emmProvider.inBackgroundSince && authExpired; // if more than 5 minutes have passed prompt for passcode
            await emmProvider.handleAuthentication(this.reduxStore, prompt);
        }

        emmProvider.inBackgroundSince = null;
    };

    appInactive = () => {
        this.turnOffInAppNotificationHandling();

        const {dispatch} = this.reduxStore;

        // When the app is sent to the background we set the time when that happens
        // and perform a data clean up to improve on performance
        emmProvider.inBackgroundSince = Date.now();

        dispatch(startDataCleanup());
    };

    configure = (opts) => {
        this.reduxStore = opts.reduxStore;
        this.launchApp = opts.launchApp;

        // onAppStateChange may be called by the AppState listener before we
        // configure the global event handler so we manually call it here
        this.onAppStateChange('active');

        const window = Dimensions.get('window');
        this.onOrientationChange({window});

        this.StatusBarSizeIOS = require('react-native-status-bar-size');
        if (Platform.OS === 'ios') {
            this.StatusBarSizeIOS.addEventListener('willChange', this.onStatusBarHeightChange);

            StatusBarManager.getHeight(
                (data) => {
                    this.onStatusBarHeightChange(data.height);
                }
            );
        }

        this.JavascriptAndNativeErrorHandler = require('app/utils/error_handling').default;
        this.JavascriptAndNativeErrorHandler.initializeErrorHandling(this.reduxStore);

        mattermostManaged.addEventListener('managedConfigDidChange', this.onManagedConfigurationChange);
    };

    configureAnalytics = (config) => {
        const initAnalytics = require('app/utils/segment').init;

        if (!__DEV__ && config && config.DiagnosticsEnabled === 'true' && config.DiagnosticId && LocalConfig.SegmentApiKey) {
            initAnalytics(config);
        } else {
            global.analytics = null;
        }
    };

    onAppStateChange = (appState) => {
        const isActive = appState === 'active';
        const isBackground = appState === 'background';

        if (this.reduxStore) {
            this.reduxStore.dispatch(setAppState(isActive));

            if (isActive && (!emmProvider.enabled || emmProvider.previousAppState === 'background')) {
                this.appActive();
            } else if (isBackground) {
                this.appInactive();
            }
        }

        emmProvider.previousAppState = appState;
    };

    onDeepLink = (event) => {
        const {url} = event;
        this.reduxStore.dispatch(setDeepLinkURL(url));
    };

    onManagedConfigurationChange = () => {
        emmProvider.handleManagedConfig(this.reduxStore, true);
    };

    onServerConfigChanged = (config) => {
        this.configureAnalytics(config);
    };

    onLogout = async () => {
<<<<<<< HEAD
        const serverUrl = await getCurrentServerUrl();
        const realm = ephemeralStore.getRealmStoreByServer(serverUrl);

        if (realm) {
            realm.getState().close();
            deleteRealmStore(serverUrl);
        }

        this.reduxStore.dispatch(closeWebSocket(false));
        this.reduxStore.dispatch(setServerVersion(''));
        deleteFileCache(); //TODO: The cache of files should be for each individual server
        removeAppCredentials(serverUrl);
=======
        this.store.dispatch(closeWebSocket(false));
        this.store.dispatch(setServerVersion(''));
        deleteFileCache();
        removeAppCredentials();
        resetMomentLocale();
>>>>>>> 5ce68529

        PushNotifications.clearNotifications();

        if (this.launchApp) {
            //TODO: Select the next available server if there is one
            this.launchApp();
        }
    };

    onOrientationChange = (dimensions) => {
        if (this.reduxStore) {
            const {dispatch} = this.reduxStore;
            if (DeviceInfo.isTablet()) {
                dispatch(setDeviceAsTablet());
            }

            const {height, width} = dimensions.window;
            const orientation = height > width ? 'PORTRAIT' : 'LANDSCAPE';

            dispatch(setDeviceOrientation(orientation));
            dispatch(setDeviceDimensions(height, width));
        }
    };

    onRestartApp = async () => {
        await this.reduxStore.dispatch(loadConfigAndLicense());
        await this.reduxStore.dispatch(loadMe());

        const window = Dimensions.get('window');
        this.onOrientationChange({window});

        if (Platform.OS === 'ios') {
            StatusBarManager.getHeight(
                (data) => {
                    this.onStatusBarHeightChange(data.height);
                }
            );
        }

        if (this.launchApp) {
            const credentials = await getAppCredentials();
            this.launchApp(credentials);
        }
    };

    onServerVersionChanged = async (serverVersion) => {
        const {dispatch, getState} = this.reduxStore;
        const state = getState();
        const version = serverVersion.match(/^[0-9]*.[0-9]*.[0-9]*(-[a-zA-Z0-9.-]*)?/g)[0];
        const locale = getCurrentLocale(state);
        const translations = getTranslations(locale);

        if (serverVersion) {
            if (semver.valid(version) && semver.lt(version, LocalConfig.MinServerVersion)) {
                Alert.alert(
                    translations[t('mobile.server_upgrade.title')],
                    translations[t('mobile.server_upgrade.description')],
                    [{
                        text: translations[t('mobile.server_upgrade.button')],
                        onPress: this.serverUpgradeNeeded,
                    }],
                    {cancelable: false}
                );
            } else if (state.entities.users && state.entities.users.currentUserId) {
                dispatch(setServerVersion(serverVersion));
                const data = await dispatch(loadConfigAndLicense());
                this.configureAnalytics(data.config);
            }
        }
    };

    onStatusBarHeightChange = (nextStatusBarHeight) => {
        this.reduxStore.dispatch(setStatusBarHeight(nextStatusBarHeight));
    };

    onSwitchToDefaultChannel = (teamId) => {
        this.reduxStore.dispatch(selectDefaultChannel(teamId));
    };

    serverUpgradeNeeded = async () => {
        const {dispatch} = this.reduxStore;

        dispatch(setServerVersion(''));

        const credentials = await getAppCredentials();

        if (credentials) {
            dispatch(logout());
        }
    };

    turnOnInAppNotificationHandling = () => {
        EventEmitter.on(ViewTypes.NOTIFICATION_IN_APP, this.handleInAppNotification);
    }

    turnOffInAppNotificationHandling = () => {
        EventEmitter.off(ViewTypes.NOTIFICATION_IN_APP, this.handleInAppNotification);
    }

    handleInAppNotification = (notification) => {
        const {data} = notification;
        const {getState} = this.store;
        const state = getState();
        const currentChannelId = getCurrentChannelId(state);

        if (data && data.channel_id !== currentChannelId) {
            const screen = 'Notification';
            const passProps = {
                notification,
            };

            EventEmitter.emit(NavigationTypes.NAVIGATION_SHOW_OVERLAY);
            showOverlay(screen, passProps);
        }
    };
}

export default new GlobalEventHandler();<|MERGE_RESOLUTION|>--- conflicted
+++ resolved
@@ -22,7 +22,7 @@
 import PushNotifications from 'app/push_notifications';
 import {getCurrentLocale} from 'app/selectors/i18n';
 import {deleteRealmStore} from 'app/store';
-import ephemeralStore from 'app/store/ephemeral_store';
+import EphemeralStore from 'app/store/ephemeral_store';
 import {t} from 'app/utils/i18n';
 import {deleteFileCache} from 'app/utils/file';
 
@@ -142,9 +142,8 @@
     };
 
     onLogout = async () => {
-<<<<<<< HEAD
         const serverUrl = await getCurrentServerUrl();
-        const realm = ephemeralStore.getRealmStoreByServer(serverUrl);
+        const realm = EphemeralStore.getRealmStoreByServer(serverUrl);
 
         if (realm) {
             realm.getState().close();
@@ -155,13 +154,7 @@
         this.reduxStore.dispatch(setServerVersion(''));
         deleteFileCache(); //TODO: The cache of files should be for each individual server
         removeAppCredentials(serverUrl);
-=======
-        this.store.dispatch(closeWebSocket(false));
-        this.store.dispatch(setServerVersion(''));
-        deleteFileCache();
-        removeAppCredentials();
         resetMomentLocale();
->>>>>>> 5ce68529
 
         PushNotifications.clearNotifications();
 
