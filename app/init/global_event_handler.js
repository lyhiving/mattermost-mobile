--- conflicted
+++ resolved
@@ -63,13 +63,9 @@
     };
 
     appInactive = () => {
-<<<<<<< HEAD
+        this.turnOffInAppNotificationHandling();
+
         const {dispatch} = this.reduxStore;
-=======
-        this.turnOffInAppNotificationHandling();
-
-        const {dispatch} = this.store;
->>>>>>> 175c0df5
 
         // When the app is sent to the background we set the time when that happens
         // and perform a data clean up to improve on performance
@@ -79,13 +75,8 @@
     };
 
     configure = (opts) => {
-<<<<<<< HEAD
         this.reduxStore = opts.reduxStore;
-        this.launchEntry = opts.launchEntry;
-=======
-        this.store = opts.store;
         this.launchApp = opts.launchApp;
->>>>>>> 175c0df5
 
         const window = Dimensions.get('window');
         this.onOrientationChange({window});
@@ -161,14 +152,9 @@
         PushNotifications.setApplicationIconBadgeNumber(0);
         PushNotifications.cancelAllLocalNotifications(); // TODO: Only cancel the notification that belongs to this server
 
-<<<<<<< HEAD
-        if (this.launchEntry) {
+        if (this.launchApp) {
             //TODO: Select the next available server if there is one
-            this.launchEntry();
-=======
-        if (this.launchApp) {
             this.launchApp();
->>>>>>> 175c0df5
         }
     };
 
