--- conflicted
+++ resolved
@@ -84,19 +84,6 @@
         }
     }
 
-<<<<<<< HEAD
-    componentDidUpdate(prevProps) {
-        if (prevProps.orderedChannelIds !== this.props.orderedChannelIds && this.listRef?.current?._wrapperListRef.getListRef()._viewabilityHelper) { //eslint-disable-line
-            this.listRef.current.list.recordInteraction();
-            this.updateUnreadIndicators({
-                viewableItems: Array.from(this.listRef.current._wrapperListRef.getListRef()._viewabilityHelper._viewableItems.values()) //eslint-disable-line
-            });
-        }
-    }
-
-    getSectionConfigByType = (sectionType) => {
-        const {canCreatePrivateChannels, canJoinPublicChannels} = this.props;
-=======
     componentWillReceiveProps(nextProps) {
         const {
             canCreatePrivateChannels,
@@ -112,21 +99,16 @@
     }
 
     componentDidUpdate(prevProps, prevState) {
-        if (prevState.sections !== this.state.sections && this.listRef?._wrapperListRef?.getListRef()._viewabilityHelper) { //eslint-disable-line
-            this.listRef.recordInteraction();
+        if (prevProps.orderedChannelIds !== this.props.orderedChannelIds && this.listRef?.current?._wrapperListRef.getListRef()._viewabilityHelper) { //eslint-disable-line
+            this.listRef.current.list.recordInteraction();
             this.updateUnreadIndicators({
-                viewableItems: Array.from(this.listRef._wrapperListRef.getListRef()._viewabilityHelper._viewableItems.values()) //eslint-disable-line
+                viewableItems: Array.from(this.listRef.current._wrapperListRef.getListRef()._viewabilityHelper._viewableItems.values()) //eslint-disable-line
             });
         }
     }
 
-    setListRef = (ref) => {
-        this.listRef = ref;
-    }
-
-    getSectionConfigByType = (props, sectionType) => {
-        const {canCreatePrivateChannels, canJoinPublicChannels} = props;
->>>>>>> b2f14a27
+    getSectionConfigByType = (sectionType) => {
+        const {canCreatePrivateChannels, canJoinPublicChannels} = this.props;
 
         switch (sectionType) {
         case SidebarSectionTypes.UNREADS:
@@ -363,13 +345,8 @@
     };
 
     scrollToTop = () => {
-<<<<<<< HEAD
         if (this.listRef?.current) {
             this.listRef.current._wrapperListRef.getListRef().scrollToOffset({ //eslint-disable-line no-underscore-dangle
-=======
-        if (this.listRef?._wrapperListRef) {
-            this.listRef._wrapperListRef.getListRef().scrollToOffset({ //eslint-disable-line no-underscore-dangle
->>>>>>> b2f14a27
                 x: 0,
                 y: 0,
                 animated: true,
@@ -425,13 +402,8 @@
                 onLayout={this.onLayout}
             >
                 <SectionList
-<<<<<<< HEAD
                     ref={this.listRef}
                     sections={this.buildSections(orderedChannelIds)}
-=======
-                    ref={this.setListRef}
-                    sections={sections}
->>>>>>> b2f14a27
                     contentContainerStyle={{paddingBottom}}
                     renderItem={this.renderItem}
                     renderSectionHeader={this.renderSectionHeader}
