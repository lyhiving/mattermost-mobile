// Copyright (c) 2015-present Mattermost, Inc. All Rights Reserved.
// See LICENSE.txt for license information.

import React, {PureComponent} from 'react';
import PropTypes from 'prop-types';
import {
    Dimensions,
    FlatList,
    Platform,
    StatusBar,
    Text,
    TouchableHighlight,
    View,
} from 'react-native';
import {intlShape} from 'react-intl';
import MaterialIcon from 'react-native-vector-icons/MaterialIcons';

import FormattedText from 'app/components/formatted_text';
import {DeviceTypes, ListTypes, ViewTypes} from 'app/constants';
import {getCurrentServerUrl} from 'app/init/credentials';
import {preventDoubleTap} from 'app/utils/tap';
import {changeOpacity, makeStyleSheetFromTheme} from 'app/utils/theme';
import {removeProtocol} from 'app/utils/url';
import tracker from 'app/utils/time_tracker';
import telemetry from 'app/telemetry';
import {showModal} from 'app/actions/navigation';

import TeamsListItem from './teams_list_item';

const {ANDROID_TOP_PORTRAIT} = ViewTypes;
const VIEWABILITY_CONFIG = {
    ...ListTypes.VISIBILITY_CONFIG_DEFAULTS,
    waitForInteraction: true,
};

export default class TeamsList extends PureComponent {
    static propTypes = {
<<<<<<< HEAD
        handleTeamChangeAndSwitchToInitialChannel: PropTypes.func.isRequired,
        showModal: PropTypes.func.isRequired,
=======
        actions: PropTypes.shape({
            handleTeamChange: PropTypes.func.isRequired,
        }).isRequired,
>>>>>>> 5ce68529
        closeChannelDrawer: PropTypes.func.isRequired,
        currentTeamId: PropTypes.string.isRequired,
        hasOtherJoinableTeams: PropTypes.bool,
        teams: PropTypes.object.isRequired,
        theme: PropTypes.object.isRequired,
    };

    static contextTypes = {
        intl: intlShape.isRequired,
    };

    constructor(props) {
        super(props);

        this.state = {
            serverUrl: '',
        };

        MaterialIcon.getImageSource('close', 20, props.theme.sidebarHeaderTextColor).then((source) => {
            this.closeButton = source;
        });

        getCurrentServerUrl().then((url) => {
            this.setState({serverUrl: removeProtocol(url)});
        });
    }

    selectTeam = (teamId) => {
        const {closeChannelDrawer, currentTeamId, handleTeamChangeAndSwitchToInitialChannel} = this.props;

        if (teamId !== currentTeamId) {
            telemetry.reset();
            telemetry.start(['team:switch']);
        }

        StatusBar.setHidden(false, 'slide');
        requestAnimationFrame(() => {
            if (teamId !== currentTeamId) {
                tracker.teamSwitch = Date.now();
                handleTeamChangeAndSwitchToInitialChannel(teamId);
            }

            closeChannelDrawer();
        });
    };

    goToSelectTeam = preventDoubleTap(async () => {
        const {intl} = this.context;
<<<<<<< HEAD
        const {theme, showModal} = this.props;
=======
        const {theme} = this.props;
>>>>>>> 5ce68529
        const {serverUrl} = this.state;
        const screen = 'SelectTeam';
        const title = intl.formatMessage({id: 'mobile.routes.selectTeam', defaultMessage: 'Select Team'});
        const passProps = {
            currentUrl: serverUrl,
            theme,
        };
        const options = {
            topBar: {
                leftButtons: [{
                    id: 'close-teams',
                    icon: this.closeButton,
                }],
            },
        };

        showModal(screen, title, passProps, options);
    });

    keyExtractor = (item) => {
        return item.id || item;
    };

    getMentionCount = (team) => {
        const member = team.members[0];
        let badgeCount = 0;
        if (member) {
            if (member.mentionCount) {
                badgeCount = member.mentionCount;
            } else if (member.msgCount) {
                badgeCount = -1;
            }
        }

        return badgeCount;
    };

    listContentPadding = () => {
        if (DeviceTypes.IS_TABLET) {
            return 64;
        }

        const {width, height} = Dimensions.get('window');
        const landscape = width > height;
        if (DeviceTypes.IS_IPHONE_WITH_INSETS) {
            return landscape ? 54 : 44;
        }

        return 64;
    };

    renderItem = ({item}) => {
        const {currentTeamId, theme} = this.props;
        return (
            <TeamsListItem
                currentTeamId={currentTeamId}
                currentUrl={this.state.serverUrl}
                selectTeam={this.selectTeam}
                teamId={item.id}
                displayName={item.displayName}
                mentionCount={this.getMentionCount(item)}
                name={item.name}
                theme={theme}
            />
        );
    };

    render() {
        const {hasOtherJoinableTeams, teams, theme} = this.props;
        const styles = getStyleSheet(theme);

        let moreAction;
        if (hasOtherJoinableTeams) {
            moreAction = (
                <TouchableHighlight
                    style={styles.moreActionContainer}
                    onPress={this.goToSelectTeam}
                    underlayColor={changeOpacity(theme.sidebarHeaderBg, 0.5)}
                >
                    <Text
                        style={styles.moreAction}
                    >
                        {'+'}
                    </Text>
                </TouchableHighlight>
            );
        }

        return (
            <View style={styles.container}>
                <View style={styles.headerContainer}>
                    <FormattedText
                        id='mobile.drawer.teamsTitle'
                        defaultMessage='Teams'
                        style={styles.header}
                    />
                    {moreAction}
                </View>
                <FlatList
                    extraData={this.state.serverUrl}
                    contentContainerStyle={this.listContentPadding()}
                    data={teams}
                    renderItem={this.renderItem}
                    keyExtractor={this.keyExtractor}
                    viewabilityConfig={VIEWABILITY_CONFIG}
                />
            </View>
        );
    }
}

const getStyleSheet = makeStyleSheetFromTheme((theme) => {
    return {
        container: {
            backgroundColor: theme.sidebarBg,
            flex: 1,
        },
        headerContainer: {
            alignItems: 'center',
            backgroundColor: theme.sidebarBg,
            flexDirection: 'row',
            borderBottomWidth: 1,
            borderBottomColor: changeOpacity(theme.sidebarHeaderTextColor, 0.10),
            ...Platform.select({
                android: {
                    height: ANDROID_TOP_PORTRAIT,
                },
                ios: {
                    height: 44,
                },
            }),
        },
        header: {
            color: theme.sidebarHeaderTextColor,
            flex: 1,
            fontSize: 17,
            textAlign: 'center',
            fontWeight: '600',
        },
        moreActionContainer: {
            alignItems: 'center',
            justifyContent: 'center',
            width: 50,
            ...Platform.select({
                android: {
                    height: ANDROID_TOP_PORTRAIT,
                },
                ios: {
                    height: 44,
                },
            }),
        },
        moreAction: {
            color: theme.sidebarHeaderTextColor,
            fontSize: 30,
        },
    };
});<|MERGE_RESOLUTION|>--- conflicted
+++ resolved
@@ -35,14 +35,7 @@
 
 export default class TeamsList extends PureComponent {
     static propTypes = {
-<<<<<<< HEAD
         handleTeamChangeAndSwitchToInitialChannel: PropTypes.func.isRequired,
-        showModal: PropTypes.func.isRequired,
-=======
-        actions: PropTypes.shape({
-            handleTeamChange: PropTypes.func.isRequired,
-        }).isRequired,
->>>>>>> 5ce68529
         closeChannelDrawer: PropTypes.func.isRequired,
         currentTeamId: PropTypes.string.isRequired,
         hasOtherJoinableTeams: PropTypes.bool,
@@ -91,11 +84,7 @@
 
     goToSelectTeam = preventDoubleTap(async () => {
         const {intl} = this.context;
-<<<<<<< HEAD
-        const {theme, showModal} = this.props;
-=======
         const {theme} = this.props;
->>>>>>> 5ce68529
         const {serverUrl} = this.state;
         const screen = 'SelectTeam';
         const title = intl.formatMessage({id: 'mobile.routes.selectTeam', defaultMessage: 'Select Team'});
