--- conflicted
+++ resolved
@@ -388,22 +388,10 @@
             selectChannel(channelId),
             getChannelStats(channelId),
             setChannelDisplayName(channel.display_name),
-<<<<<<< HEAD
-            {
-                type: ViewTypes.SET_INITIAL_POST_VISIBILITY,
-                data: channelId,
-            },
-            {
-                type: ViewTypes.SET_LAST_CHANNEL_FOR_TEAM,
-                teamId: currentTeamId,
-                channelId,
-            },
-=======
             setInitialPostVisibility(channelId),
             setChannelLoading(false),
             setLastChannelForTeam(currentTeamId, channelId),
             selectChannelWithMember(channelId, channel, member),
->>>>>>> 6610a51a
         ];
 
         dispatch(batchActions(actions));
