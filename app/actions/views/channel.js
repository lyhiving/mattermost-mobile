--- conflicted
+++ resolved
@@ -5,7 +5,7 @@
 
 import {ViewTypes} from 'app/constants';
 
-import {ChannelTypes, RoleTypes, UserTypes} from 'mattermost-redux/action_types';
+import {ChannelTypes, RoleTypes} from 'mattermost-redux/action_types';
 import {
     fetchMyChannelsAndMembers,
     getChannelByNameAndTeamName,
@@ -18,8 +18,7 @@
 } from 'mattermost-redux/actions/posts';
 import {getFilesForPost} from 'mattermost-redux/actions/files';
 import {savePreferences} from 'mattermost-redux/actions/preferences';
-import {getTeamMembersByIds, selectTeam} from 'mattermost-redux/actions/teams';
-import {getProfilesInChannel} from 'mattermost-redux/actions/users';
+import {selectTeam} from 'mattermost-redux/actions/teams';
 import {Client4} from 'mattermost-redux/client';
 import {General, Preferences} from 'mattermost-redux/constants';
 import {getPostIdsInChannel} from 'mattermost-redux/selectors/entities/posts';
@@ -32,38 +31,17 @@
 } from 'mattermost-redux/selectors/entities/channels';
 import {getCurrentUserId} from 'mattermost-redux/selectors/entities/users';
 import {getTeamByName} from 'mattermost-redux/selectors/entities/teams';
-
-import {
-    getChannelByName,
-    getDirectChannelName,
-    getUserIdFromChannelName,
-    isDirectChannel,
-    isGroupChannel,
-    getChannelByName as getChannelByNameSelector,
-} from 'mattermost-redux/utils/channel_utils';
+import {getChannelByName as getChannelByNameSelector} from 'mattermost-redux/utils/channel_utils';
 import EventEmitter from 'mattermost-redux/utils/event_emitter';
 import {getLastCreateAt} from 'mattermost-redux/utils/post_utils';
-import {getPreferencesByCategory} from 'mattermost-redux/utils/preference_utils';
-
-<<<<<<< HEAD
-import {INSERT_TO_COMMENT, INSERT_TO_DRAFT} from 'app/constants/post_textbox';
-import {getChannelReachable} from 'app/selectors/channel';
-import telemetry from 'app/telemetry';
-import {isDirectChannelVisible, isGroupChannelVisible, isDirectMessageVisible, isGroupMessageVisible, isDirectChannelAutoClosed} from 'app/utils/channels';
-import {isPendingPost} from 'app/utils/general';
-import {buildPreference} from 'app/utils/preferences';
-
-import {getPosts, getPostsBefore, getPostsSince, getPostThread, getPostsAdditionalDataBatch} from './post';
-import {forceLogoutIfNecessary} from './user';
-=======
+
 import {loadSidebarDirectMessagesProfiles} from '@actions/helpers/channels';
-import {getPosts, getPostsBefore, getPostsSince, getPostThread} from '@actions/views/post';
+import {getPosts, getPostsBefore, getPostsSince, getPostThread, getPostsAdditionalDataBatch} from '@actions/views/post';
 import {INSERT_TO_COMMENT, INSERT_TO_DRAFT} from '@constants/post_textbox';
 import {getChannelReachable} from '@selectors/channel';
 import telemetry from '@telemetry';
 import {isDirectChannelVisible, isGroupChannelVisible} from '@utils/channels';
 import {isPendingPost} from '@utils/general';
->>>>>>> 10d433cf
 
 const MAX_RETRIES = 3;
 
@@ -79,107 +57,6 @@
 
         if (team && team.id !== currentTeamId) {
             await dispatch(fetchMyChannelsAndMembers(team.id));
-        }
-    };
-}
-
-<<<<<<< HEAD
-export function loadProfilesAndTeamMembersForDMSidebar(teamId) {
-    return async (dispatch, getState) => {
-        const state = getState();
-        const {currentUserId, profilesInChannel} = state.entities.users;
-        const {channels, myMembers} = state.entities.channels;
-        const {myPreferences} = state.entities.preferences;
-        const {membersInTeam} = state.entities.teams;
-        const dmPrefs = getPreferencesByCategory(myPreferences, Preferences.CATEGORY_DIRECT_CHANNEL_SHOW);
-        const gmPrefs = getPreferencesByCategory(myPreferences, Preferences.CATEGORY_GROUP_CHANNEL_SHOW);
-        const members = [];
-        const loadProfilesForChannels = [];
-        const prefs = [];
-
-        function buildPref(name) {
-            return {
-                user_id: currentUserId,
-                category: Preferences.CATEGORY_DIRECT_CHANNEL_SHOW,
-                name,
-                value: 'true',
-            };
-        }
-
-        // Find DM's and GM's that need to be shown
-        const directChannels = Object.values(channels).filter((c) => (isDirectChannel(c) || isGroupChannel(c)));
-        directChannels.forEach((channel) => {
-            const member = myMembers[channel.id];
-            if (isDirectChannel(channel) && !isDirectChannelVisible(currentUserId, myPreferences, channel) && member && member.mention_count > 0) {
-                const teammateId = getUserIdFromChannelName(currentUserId, channel.name);
-                let pref = dmPrefs.get(teammateId);
-                if (pref) {
-                    pref = {...pref, value: 'true'};
-                } else {
-                    pref = buildPref(teammateId);
-                }
-                dmPrefs.set(teammateId, pref);
-                prefs.push(pref);
-            } else if (isGroupChannel(channel) && !isGroupChannelVisible(myPreferences, channel) && member && (member.mention_count > 0 || member.msg_count < channel.total_msg_count)) {
-                const id = channel.id;
-                let pref = gmPrefs.get(id);
-                if (pref) {
-                    pref = {...pref, value: 'true'};
-                } else {
-                    pref = buildPref(id);
-                }
-                gmPrefs.set(id, pref);
-                prefs.push(pref);
-            }
-        });
-
-        if (prefs.length) {
-            savePreferences(currentUserId, prefs)(dispatch, getState);
-        }
-
-        for (const [key, pref] of dmPrefs) {
-            if (pref.value === 'true') {
-                members.push(key);
-            }
-        }
-
-        for (const [key, pref] of gmPrefs) {
-            //only load the profiles in channels if we don't already have them
-            if (pref.value === 'true' && !profilesInChannel[key]) {
-                loadProfilesForChannels.push(key);
-            }
-        }
-
-        if (loadProfilesForChannels.length) {
-            for (let i = 0; i < loadProfilesForChannels.length; i++) {
-                const channelId = loadProfilesForChannels[i];
-                getProfilesInChannel(channelId, 0)(dispatch, getState);
-            }
-        }
-
-        let membersToLoad = members;
-        if (membersInTeam[teamId]) {
-            membersToLoad = members.filter((m) => !membersInTeam[teamId].hasOwnProperty(m));
-        }
-
-        if (membersToLoad.length) {
-            getTeamMembersByIds(teamId, membersToLoad)(dispatch, getState);
-        }
-
-        const actions = [];
-        for (let i = 0; i < members.length; i++) {
-            const channelName = getDirectChannelName(currentUserId, members[i]);
-            const channel = getChannelByName(channels, channelName);
-            if (channel) {
-                actions.push({
-                    type: UserTypes.RECEIVED_PROFILE_IN_CHANNEL,
-                    data: {id: channel.id, user_id: members[i]},
-                });
-            }
-        }
-
-        if (actions.length) {
-            dispatch(batchActions(actions));
         }
     };
 }
@@ -203,8 +80,6 @@
     return since;
 }
 
-=======
->>>>>>> 10d433cf
 export function loadPostsIfNecessaryWithRetry(channelId) {
     return async (dispatch, getState) => {
         const state = getState();
@@ -249,11 +124,6 @@
         const {data} = await dispatch(action); // eslint-disable-line no-await-in-loop
 
         if (data) {
-<<<<<<< HEAD
-            dispatch(setChannelRetryFailed(false));
-
-=======
->>>>>>> 10d433cf
             return data;
         }
     }
@@ -613,11 +483,7 @@
 export function refreshChannelWithRetry(channelId) {
     return async (dispatch) => {
         dispatch(setChannelRefreshing(true));
-<<<<<<< HEAD
         const posts = await retryGetPostsAction(getPosts(channelId), dispatch);
-        dispatch(setChannelRefreshing(false));
-=======
-        const posts = await retryGetPostsAction(getPosts(channelId), dispatch, getState);
         const actions = [setChannelRefreshing(false)];
 
         if (posts) {
@@ -625,7 +491,6 @@
         }
 
         dispatch(batchActions(actions, 'BATCH_REEFRESH_CHANNEL'));
->>>>>>> 10d433cf
         return posts;
     };
 }
@@ -785,12 +650,6 @@
                     type: ChannelTypes.RECEIVED_MY_CHANNELS_WITH_MEMBERS,
                     data,
                 });
-<<<<<<< HEAD
-
-                dispatch(loadUnreadChannelPosts());
-            }
-=======
->>>>>>> 10d433cf
 
                 if (!skipDispatch) {
                     const rolesToLoad = new Set();
@@ -816,6 +675,8 @@
 
                 // Fetch needed profiles from channel creators and direct channels
                 dispatch(loadSidebar(data));
+
+                dispatch(loadUnreadChannelPosts());
             }
         }
 
@@ -833,87 +694,6 @@
             dispatch(batchActions(sidebarActions, 'BATCH_LOAD_SIDEBAR'));
         }
     };
-<<<<<<< HEAD
-}
-
-async function getProfilesFromPromises(dispatch, promiseArray, directChannels) {
-    // Get the profiles returned by the promises and retry those that failed
-    let promises = promiseArray;
-    for (let i = 0; i <= MAX_RETRIES; i++) {
-        if (!promises.length) {
-            return;
-        }
-
-        const result = await Promise.all(promises); //eslint-disable-line no-await-in-loop
-        const failed = [];
-
-        result.forEach((p, index) => {
-            if (p.error) {
-                failed.push(directChannels[index].id);
-            }
-        });
-
-        dispatch({
-            type: UserTypes.RECEIVED_BATCHED_PROFILES_IN_CHANNEL,
-            data: result,
-        });
-
-        if (failed.length) {
-            promises = failed.map((id) => dispatch(getUsersInChannel(id))); //eslint-disable-line no-loop-func
-            continue;
-        }
-
-        return;
-    }
-}
-
-function fetchDirectMessageProfileIfNeeded(state, channel, channelMembers, profilesInChannel, newPreferences) {
-    const currentUserId = getCurrentUserId(state);
-    const preferences = getMyPreferences(state);
-    const users = getUsers(state);
-    const config = getConfig(state);
-    const currentChannelId = getCurrentChannelId(state);
-    const otherUserId = getUserIdFromChannelName(currentUserId, channel.name);
-    const otherUser = users[otherUserId];
-    const dmVisible = isDirectMessageVisible(preferences, channel.id);
-    const dmAutoClosed = isDirectChannelAutoClosed(config, preferences, channel.id, channel.last_post_at, otherUser?.delete_at, currentChannelId); //eslint-disable-line camelcase
-    const dmIsUnread = channelMembers[channel.id]?.mention_count > 0; //eslint-disable-line camelcase
-    const dmFetchProfile = dmIsUnread || (dmVisible && !dmAutoClosed);
-
-    // when then DM is hidden but has new messages
-    if ((!dmVisible || dmAutoClosed) && dmIsUnread) {
-        newPreferences.push(buildPreference(Preferences.CATEGORY_DIRECT_CHANNEL_SHOW, currentUserId, otherUserId));
-        newPreferences.push(buildPreference(Preferences.CATEGORY_CHANNEL_OPEN_TIME, currentUserId, channel.id, Date.now().toString()));
-    }
-
-    if (dmFetchProfile && !profilesInChannel.includes(otherUserId) && otherUserId !== currentUserId) {
-        return getUsersInChannel(channel.id);
-    }
-
-    return null;
-}
-
-function fetchGroupMessageProfilesIfNeeded(state, channel, channelMembers, profilesInChannel, newPreferences) {
-    const currentUserId = getCurrentUserId(state);
-    const preferences = getMyPreferences(state);
-    const config = getConfig(state);
-    const gmVisible = isGroupMessageVisible(preferences, channel.id);
-    const gmAutoClosed = isDirectChannelAutoClosed(config, preferences, channel.id, channel.last_post_at);
-    const channelMember = channelMembers[channel.id];
-    const gmIsUnread = channelMember?.mention_count > 0 || channelMember?.msg_count < channel.total_msg_count; //eslint-disable-line camelcase
-    const gmFetchProfile = gmIsUnread || (gmVisible && !gmAutoClosed);
-
-    // when then GM is hidden but has new messages
-    if ((!gmVisible || gmAutoClosed) && gmIsUnread) {
-        newPreferences.push(buildPreference(Preferences.CATEGORY_GROUP_CHANNEL_SHOW, currentUserId, channel.id));
-        newPreferences.push(buildPreference(Preferences.CATEGORY_CHANNEL_OPEN_TIME, currentUserId, channel.id, Date.now().toString()));
-    }
-
-    if (gmFetchProfile && !profilesInChannel.length) {
-        return getUsersInChannel(channel.id);
-    }
-
-    return null;
 }
 
 export function loadUnreadChannelPosts() {
@@ -980,6 +760,4 @@
             dispatch(batchActions(actions));
         }
     };
-=======
->>>>>>> 10d433cf
 }