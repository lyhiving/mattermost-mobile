--- conflicted
+++ resolved
@@ -1,21 +1,15 @@
 {
   "extends": [
     "plugin:mattermost/react",
-<<<<<<< HEAD
-    "plugin:wdio/recommended"
-=======
+    "plugin:wdio/recommended",
     "plugin:@typescript-eslint/eslint-recommended",
     "plugin:@typescript-eslint/recommended"
->>>>>>> 7bb162b0
   ],
   "parser": "@typescript-eslint/parser",
   "plugins": [
     "mattermost",
-<<<<<<< HEAD
-    "wdio"
-=======
+    "wdio",
     "@typescript-eslint"
->>>>>>> 7bb162b0
   ],
   "settings": {
     "react": {
